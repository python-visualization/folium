0.6.0
~~~~~

- `Popup` accepts new arguments `show` (render open on page load) and `sticky` (popups
  only close when explicitly clicked) (jwhendy #778)
- Added leaflet-search plugin (ghandic #759)
- Improved Vector Layers docs, notebooks, and optional arguments (ocefpaf #731)
- Implemented `export=False/True` option to the Draw plugin layer for saving
  GeoJSON files (ocefpaf #727)
- Internal re-factor to reflect leaflet's organization (ocefpaf #725)
- Added `tooltip` support to `Marker`s (ocefpaf #724)
- Added `tooltip` support to all vector layers (ocefpaf #722)
- Added `TimeSliderChoropleth` plugin (halfdanrump #736)
- Added `show` parameter to choose which overlays to show on opening (conengmo #772)
- Added BeautifyIcon Plugin (arthuralvim and jeremybyu #819)
- Explicit WMSTileLayer options, accept all **kwargs (conengmo #838)
- Updated links to Draw plugin (conengmo #868)
<<<<<<< HEAD
- Added `FeatureGroupSubGroup` plugin (shtrom #875)
=======
- Ingest any object that __geo_interface__ (ocefpaf #880)
>>>>>>> bca2f917

API changes

- Refactor `ImageOverlay`, `VideoOverlay`, `WmsTileLayer`, and `TileLayer` to a
  new `raster_layers.py` module (ocefpaf #729)
- `Rectangle` and `Polygon` were renamed and set to leaflet's defaults.
  Both now accepted all `Path`'s optional arguments (ocefpaf #722)

Bug Fixes

- Fixed numpy array bug (#749) in _flatten
- Unify `get_bounds` routine to avoid wrong responses
- If Path option `fill_color` is present it will override `fill=False`
- Fix disappearing layer control when using FastMarkerCluster (conengmo #866)

0.5.0
~~~~~

- Added `Draw` plugin (ocefpaf #720)
- Better handling of URL input (ocefpaf #717)
- Versioned docs! Visit http://python-visualization.github.io/folium/docs-v{{version}}
  or simply http://python-visualization.github.io/folium/ for the latest version.

Bug Fixes

- Fix `VideoOverlay` import (ocefpaf #719)
- Fix `choropleth` docstring (lsetiawan #713)
- Fix `choropleth` name in `LayerControl` (ocefpaf #493)

0.4.0
~~~~~
- Optional `iconCreateFunction` for `MarkerCluster` to customize the icons (odovad #701)
- Added `HeatMapWithTime` (Padarn #567)
- Added `MeasureControl` (ocefpaf #669)
- Added `VideoOverlay` plugin (ocefpaf #665)
- Added `TimestampedWmsTileLayers` plugin (acrosby #644 and #660)
- Vega-Lite features support via altair (njwilson23 #643)
- Experimental support for a static png output (ocefpaf #634)
- Added support for subdomains options in TileLayer (damselem #623)
- Updated to leaflet 1.2.0 (ocefpaf #693)
- Added `FastMarkerCluster` (James Gardiner #585 (proposed by ruoyu0088))
- Use the GIS standard "pixelated" css image-rendering in
  image overlays by default (dirkvdb #684 and ocefpaf #686)

API changes

- Removed features `MarkerCluster` in lieu of the plugin version (ocefpaf #704)
- `choropleth` now takes a single `geo_data` instad of `geo_path`/`geo_str`
  leaving the parsing to `GeoJSON`, remove the unused `data_out` option,
  add geopandas support (ocefpaf #702)
- All popups are considered HTML text by default (ocefpaf #689)
  If a popup requires rendering use the `kwarg` `parse_html=True`.
- `PolyLine`, `Circle` and `CircleMarker` are set to leaflet's defaults and
  accepted all `Path`'s optional arguments (ocefpaf #683 and #697)
- `WmsTileLayer` and `ImageOverlay` are set to leaflet's defaults and accepted
  all `TileLayer.WMS` and `ImageOverlay` optional arguments respectively (ocefpaf #695 and #697)
- Changed default `max_bounds` to `False` to reflect leaflet's default value (rdd9999 #641)
- Modified `Fullscreen` plugin `kwargs` to be more "pythonic"
- All `.format` properties are now `.fmt` for consistency
- Removed the `kwarg` `continuous_world` that is no longer in leaflet's API (ocefpaf #695)

Bug Fixes

- `subdomain` option in `TileLayer` should be a list and `WmsTileLayer`
  `overlay` default is `True` (ocefpaf #707)
- Checking if the lat, lon locations are floats to avoid empty maps
  (radumas #626)


0.3.0
~~~~~

- Added `FastMarkerCluster` (James Gardiner #585 (proposed by ruoyu0088))
- Added style option to 'Timestamped geojson' plugin (soymsk #627)
- Switched to `leaflet 1.0.1` (juoceano #531 and ocefpaf #535)
- Added `continuous_world`, `world_copy_jump`, and `no_wrap` options
  (ocefpaf #508)
- Update font-awesome to 4.6.3 (ocefpaf #478)
- Added text path (talespaiva #451 and ocefpaf #474)
- More options added to `LayerControl` (qingkaikong #473)
- More options added to `fullscreen` plugin (qingkaikong #468)
- Added `ColorLine` object (bibmartin #449)
- Added highlight function to `GeoJSON`, and `Chrorpleth` (JoshuaCano #341)
- Added `fullscreen` plugin (sanga #437)
- Added `smooth_factor `option to `GeoJSON`, `TopoJSON` and `Choropleth`
  (JamesGardiner #428)
- `Map` object now accepts Leaflet global switches (sgvandijk #424)
- Added weight option to CircleMarker (palewire #581)
- Added requests support to enable http(s) and ftp for geo_path parameter
  (jreades #602)

Bug Fixes

- Fixed image order (juoceano #536)
- Fixed Icon rotation (juoceano #530 and sseemayer #527)
- Fixed MIME type (text/plain) is not executable (talespaiva #440)
- Update Travis-CI testing to incorporate branca and fix notebook tests
  (ocefpaf #436)
- Removed MultiPolyLine and MultiPolygon, both are handled by PolyLine and
  PolyLine in leaflet 1.0.* (ocefpaf #554)
- Removed deprecated MapQuest tiles (HashCode55 #562)

0.2.1
~~~~~
Bugfix release

- TopoJson.get_bounds() returns [lon,lat] instead of [lat,lon] (eddies #383)
- HeatMap was not passing "name" argument (eddies #380)
- Fix heatmap.fit_bounds (same bug as #383) (BibMartin #384)
- Fix WMS rendering (ocefpaf #404)
- Change Leaflet.awesome-markers URL (BibMartin #393)

0.2.0
~~~~~
Major changes to the API with the new plugin system,
and several new features in this version. For more information check the docs:
http://python-visualization.github.io/folium/

- Added control_scale (BibMartin and jelmelk #355)
- WMS styles (ocefpaf #348)
- Docs! (BibMartin #344, #337, #329)
- No tile option (ocefpaf #330)
- GeoJSON and TopoJSON `style_function` (BibMartin #317 and #266)
- Colormaps (BibMartin # 300)
- Map CRS (BibMartin #297)
- GeoPandas drawing (BibMartin #296)
- Div Icons (BibMartin #250)
- CustomIcon (BibMartin #230)
- HeatMap (BibMartin #213)

And many bug fixes.
See https://github.com/python-visualization/folium/issues?&q=milestone:v0.2.0+is:closed+label:bug

0.1.6
~~~~~
- Added Image Overlay. (andrewgiessel b625613)
- All popups can take a `popup_width` keyword to adjust the width in
  text/HTML (ocefpaf #157).
- CAVEAT! Backwards incompatibly change: the keyword `width` in popups is now
  `popup_width` to avoid confusion with map `width`.


0.1.5
~~~~~
- Popups on lines. (themiurgo #122)
- Map auto bounds. (themiurgo #134)
- GeoJSON popup. (ocefpaf 7aad5e0)
- Added cartodb positron and dark_matter tiles (ocefpaf d4daee7)
- Forcing HTTPS when available. (ocefpaf c69ac89)
- Added Stamen Watercolor tiles. (ocefpaf 8c1f837)
- Added non-pixel width and height. (ocefpaf a87a449)
- Default map size is defined as non-pixel and equal to 100% of the window.
  (ocefpaf dcaf575)

Bug Fixes

- Draw GeoJSON first. (ocefpaf d92bdbe)
- Removed keyword unnecessary `popup_on`. (themiurgo 204d722)
- Fixed MapQuest Open Aerial URL. (ocefpaf 5e787fa)


0.1.4
~~~~~
- Popups allow unicode. (Anand Patil 545315a)
- Loading javascript over https. (Anand Patil ac9a4d6)
- Added `width` keyword to simple_popup. (ocefpaf 95325c4)
- Support multi_polyline. (Younggun Kim efbd1db)
- Added max and min zoom keywords. (ocefpaf 4ca4c92)

Bug Fixes

- Remove margins from leaflet-tiles. (Lennart Fricke 3c11433)
- Fix #50 template not found on Windows OSes. (ocefpaf 101daee)
- Fixed `add_wms_layer` py3k bug. (ocefpaf 154f0a5)


0.1.3
~~~~~
- Bootstrap glyphicon marker icons.  birdage
- Cluster marker group, and simple markers . (birdage 801d91c)
- WMS tile. (birdage 26f9668)
- Expanded color support to 253 with colorbrewer. (Adam Pah 3ba39ae)
- Port to python 3. (Pavel Tysliatski 5093e1b)
- Update geojson_template to Leaflet.js 0.7. (Justin Duke a917551)
- Update fol_template to Leaflet.js 0.7. (Justin Duke b328cec)
- Add support for lines. (Jacob Wasserman e3be077)
- Allow rendering w/ custom template. (Samat K Jain 1a85841)
- MapQuest Open tilesets. (Samat K Jain d536949)

Bug Fixes

- Vincent popups take padding into account. (Kyle Corbitt 26556fe)
- Simple popups correctly escape internal quotes. (Kyle Corbitt 20c979f)
- Add encoding specification.  jmduke
- Reverted change to mathchColor. (Roy Keyes 70d7f5c)
- Changed no-data fill to null/no-fill, rather than #fff. (Rob Story 6ff80a6)
- Fixed issue with counties TopoJSON. (Rob Story cddaab3)


0.1.2
~~~~~
- TopoJSON functionality. (Rob Story 5566b71)
- Vincent/Vega charts as popups. (Rob Story 4b7e402)
- GeoJSON overlays added. (Rob Story b5d9081)
- Click to add markers, popover Lat/Lng functionality. (Rob Story 9c809f9)
- Simple and Circle markers added. (Rob Story 181ac51)
- Initial commit. (Rob Story 6a43874)<|MERGE_RESOLUTION|>--- conflicted
+++ resolved
@@ -15,11 +15,8 @@
 - Added BeautifyIcon Plugin (arthuralvim and jeremybyu #819)
 - Explicit WMSTileLayer options, accept all **kwargs (conengmo #838)
 - Updated links to Draw plugin (conengmo #868)
-<<<<<<< HEAD
+- Ingest any object that __geo_interface__ (ocefpaf #880)
 - Added `FeatureGroupSubGroup` plugin (shtrom #875)
-=======
-- Ingest any object that __geo_interface__ (ocefpaf #880)
->>>>>>> bca2f917
 
 API changes
 
