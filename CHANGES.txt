--- conflicted
+++ resolved
@@ -13,11 +13,8 @@
 - Added `TimeSliderChoropleth` plugin (halfdanrump #736)
 - Added `show` parameter to choose which overlays to show on opening (conengmo #772)
 - Added BeautifyIcon Plugin (arthuralvim and jeremybyu #819)
-<<<<<<< HEAD
+- Explicit WMSTileLayer options, accept all **kwargs (conengmo #838)
 - Updated links to Draw plugin (conengmo #868)
-=======
-- Explicit WMSTileLayer options, accept all **kwargs (conengmo #838)
->>>>>>> 6eb2cc4b
 
 API changes
 
