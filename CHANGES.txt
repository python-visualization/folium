--- conflicted
+++ resolved
@@ -1,9 +1,3 @@
-<<<<<<< HEAD
-0.2.0
-~~~~~
-- Popups on lines. (themiurgo 97c0a02)
-- `fit_bounds` method. (themiurgo 713c292)
-=======
 0.1.6
 ~~~~~
 - Added Image Overlay. (andrewgiessel b625613)
@@ -16,21 +10,13 @@
 ~~~~~
 - Popups on lines. (themiurgo #122)
 - Map auto bounds. (themiurgo #134)
->>>>>>> 33f00a33
 - GeoJSON popup. (ocefpaf 7aad5e0)
 - Added cartodb positron and dark_matter tiles (ocefpaf d4daee7)
 - Forcing HTTPS when available. (ocefpaf c69ac89)
 - Added Stamen Watercolor tiles. (ocefpaf 8c1f837)
-<<<<<<< HEAD
-- Added Image Overlay. (andrewgiessel b625613)
-
-Bug Fixes
-- popup width keyword is now consistent in all pop objects (ocefpaf e2c0310)
-=======
 - Added non-pixel width and height. (ocefpaf a87a449)
 - Default map size is defined as non-pixel and equal to 100% of the window.
   (ocefpaf dcaf575)
->>>>>>> 33f00a33
 
 Bug Fixes
 
