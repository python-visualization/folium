0.7.0
~~~~~

- Update leaflet to 1.3.4 (ocefpaf #939)
- More options (tms, opacity, kwargs) in TileLayer (mpickering #948)
- Add MousePosition plugin (btozer #916)

Bug Fixes

- Fix wrong default value for fmt argument of WmsTileLayer (conengmo #950)
- Fix icon_create_function argument in MarkerCluster (conengmo #954)
<<<<<<< HEAD
- Use Javascript template literals in Tooltip and Popup (jtbaker #955 #962)

=======
- Update stylesheet url in TimestampedGeoJson (frodebjerke #963)
>>>>>>> a044e824

0.6.0
~~~~~

- `Popup` accepts new arguments `show` (render open on page load) and `sticky` (popups
  only close when explicitly clicked) (jwhendy #778)
- Added leaflet-search plugin (ghandic #759)
- Improved Vector Layers docs, notebooks, and optional arguments (ocefpaf #731)
- Implemented `export=False/True` option to the Draw plugin layer for saving
  GeoJSON files (ocefpaf #727)
- Internal re-factor to reflect leaflet's organization (ocefpaf #725)
- Added `tooltip` support to `Marker`s (ocefpaf #724)
- Added `tooltip` support to all vector layers (ocefpaf #722)
- Added `TimeSliderChoropleth` plugin (halfdanrump #736)
- Added `show` parameter to choose which overlays to show on opening (conengmo #772)
- Added BeautifyIcon Plugin (arthuralvim and jeremybyu #819)
- Explicit WMSTileLayer options, accept all **kwargs (conengmo #838)
- Updated links to Draw plugin (conengmo #868)
- Ingest any object that __geo_interface__ (ocefpaf #880)
- Added `FeatureGroupSubGroup` plugin (shtrom #875)
- Added `duration` option to `TimestampedGeoJson` (andy23512 #894)
- Added `zoom_control` to `Map` to toggle zoom controls as per enhancement (#795) (okomarov #899)
- Change default `date_options` in TimestampedGeoJson (andy23512 #914)
- Added gradient argument to HeatMapWithTime (jtbaker #925)
- Added `Tooltip` and `GeoJsonTooltip` classes (jtbaker #883)

API changes

- Refactor `ImageOverlay`, `VideoOverlay`, `WmsTileLayer`, and `TileLayer` to a
  new `raster_layers.py` module (ocefpaf #729)
- `Rectangle` and `Polygon` were renamed and set to leaflet's defaults.
  Both now accepted all `Path`'s optional arguments (ocefpaf #722)

Bug Fixes

- Fixed numpy array bug (#749) in _flatten
- Unify `get_bounds` routine to avoid wrong responses
- If Path option `fill_color` is present it will override `fill=False`
- Fix disappearing layer control when using FastMarkerCluster (conengmo #866)
- Host heatmap.js to circumvent adblockers (conengmo #886)
- Fix permission error in Map._to_png() due to tempfile (conengmo #887)
- Replace strftime use in TimesliderChoropleth example (conengmo #919)

0.5.0
~~~~~

- Added `Draw` plugin (ocefpaf #720)
- Better handling of URL input (ocefpaf #717)
- Versioned docs! Visit http://python-visualization.github.io/folium/docs-v{{version}}
  or simply http://python-visualization.github.io/folium/ for the latest version.

Bug Fixes

- Fix `VideoOverlay` import (ocefpaf #719)
- Fix `choropleth` docstring (lsetiawan #713)
- Fix `choropleth` name in `LayerControl` (ocefpaf #493)

0.4.0
~~~~~
- Optional `iconCreateFunction` for `MarkerCluster` to customize the icons (odovad #701)
- Added `HeatMapWithTime` (Padarn #567)
- Added `MeasureControl` (ocefpaf #669)
- Added `VideoOverlay` plugin (ocefpaf #665)
- Added `TimestampedWmsTileLayers` plugin (acrosby #644 and #660)
- Vega-Lite features support via altair (njwilson23 #643)
- Experimental support for a static png output (ocefpaf #634)
- Added support for subdomains options in TileLayer (damselem #623)
- Updated to leaflet 1.2.0 (ocefpaf #693)
- Added `FastMarkerCluster` (James Gardiner #585 (proposed by ruoyu0088))
- Use the GIS standard "pixelated" css image-rendering in
  image overlays by default (dirkvdb #684 and ocefpaf #686)

API changes

- Removed features `MarkerCluster` in lieu of the plugin version (ocefpaf #704)
- `choropleth` now takes a single `geo_data` instad of `geo_path`/`geo_str`
  leaving the parsing to `GeoJSON`, remove the unused `data_out` option,
  add geopandas support (ocefpaf #702)
- All popups are considered HTML text by default (ocefpaf #689)
  If a popup requires rendering use the `kwarg` `parse_html=True`.
- `PolyLine`, `Circle` and `CircleMarker` are set to leaflet's defaults and
  accepted all `Path`'s optional arguments (ocefpaf #683 and #697)
- `WmsTileLayer` and `ImageOverlay` are set to leaflet's defaults and accepted
  all `TileLayer.WMS` and `ImageOverlay` optional arguments respectively (ocefpaf #695 and #697)
- Changed default `max_bounds` to `False` to reflect leaflet's default value (rdd9999 #641)
- Modified `Fullscreen` plugin `kwargs` to be more "pythonic"
- All `.format` properties are now `.fmt` for consistency
- Removed the `kwarg` `continuous_world` that is no longer in leaflet's API (ocefpaf #695)

Bug Fixes

- `subdomain` option in `TileLayer` should be a list and `WmsTileLayer`
  `overlay` default is `True` (ocefpaf #707)
- Checking if the lat, lon locations are floats to avoid empty maps
  (radumas #626)


0.3.0
~~~~~

- Added `FastMarkerCluster` (James Gardiner #585 (proposed by ruoyu0088))
- Added style option to 'Timestamped geojson' plugin (soymsk #627)
- Switched to `leaflet 1.0.1` (juoceano #531 and ocefpaf #535)
- Added `continuous_world`, `world_copy_jump`, and `no_wrap` options
  (ocefpaf #508)
- Update font-awesome to 4.6.3 (ocefpaf #478)
- Added text path (talespaiva #451 and ocefpaf #474)
- More options added to `LayerControl` (qingkaikong #473)
- More options added to `fullscreen` plugin (qingkaikong #468)
- Added `ColorLine` object (bibmartin #449)
- Added highlight function to `GeoJSON`, and `Chrorpleth` (JoshuaCano #341)
- Added `fullscreen` plugin (sanga #437)
- Added `smooth_factor `option to `GeoJSON`, `TopoJSON` and `Choropleth`
  (JamesGardiner #428)
- `Map` object now accepts Leaflet global switches (sgvandijk #424)
- Added weight option to CircleMarker (palewire #581)
- Added requests support to enable http(s) and ftp for geo_path parameter
  (jreades #602)

Bug Fixes

- Fixed image order (juoceano #536)
- Fixed Icon rotation (juoceano #530 and sseemayer #527)
- Fixed MIME type (text/plain) is not executable (talespaiva #440)
- Update Travis-CI testing to incorporate branca and fix notebook tests
  (ocefpaf #436)
- Removed MultiPolyLine and MultiPolygon, both are handled by PolyLine and
  PolyLine in leaflet 1.0.* (ocefpaf #554)
- Removed deprecated MapQuest tiles (HashCode55 #562)

0.2.1
~~~~~
Bugfix release

- TopoJson.get_bounds() returns [lon,lat] instead of [lat,lon] (eddies #383)
- HeatMap was not passing "name" argument (eddies #380)
- Fix heatmap.fit_bounds (same bug as #383) (BibMartin #384)
- Fix WMS rendering (ocefpaf #404)
- Change Leaflet.awesome-markers URL (BibMartin #393)

0.2.0
~~~~~
Major changes to the API with the new plugin system,
and several new features in this version. For more information check the docs:
http://python-visualization.github.io/folium/

- Added control_scale (BibMartin and jelmelk #355)
- WMS styles (ocefpaf #348)
- Docs! (BibMartin #344, #337, #329)
- No tile option (ocefpaf #330)
- GeoJSON and TopoJSON `style_function` (BibMartin #317 and #266)
- Colormaps (BibMartin # 300)
- Map CRS (BibMartin #297)
- GeoPandas drawing (BibMartin #296)
- Div Icons (BibMartin #250)
- CustomIcon (BibMartin #230)
- HeatMap (BibMartin #213)

And many bug fixes.
See https://github.com/python-visualization/folium/issues?&q=milestone:v0.2.0+is:closed+label:bug

0.1.6
~~~~~
- Added Image Overlay. (andrewgiessel b625613)
- All popups can take a `popup_width` keyword to adjust the width in
  text/HTML (ocefpaf #157).
- CAVEAT! Backwards incompatibly change: the keyword `width` in popups is now
  `popup_width` to avoid confusion with map `width`.


0.1.5
~~~~~
- Popups on lines. (themiurgo #122)
- Map auto bounds. (themiurgo #134)
- GeoJSON popup. (ocefpaf 7aad5e0)
- Added cartodb positron and dark_matter tiles (ocefpaf d4daee7)
- Forcing HTTPS when available. (ocefpaf c69ac89)
- Added Stamen Watercolor tiles. (ocefpaf 8c1f837)
- Added non-pixel width and height. (ocefpaf a87a449)
- Default map size is defined as non-pixel and equal to 100% of the window.
  (ocefpaf dcaf575)

Bug Fixes

- Draw GeoJSON first. (ocefpaf d92bdbe)
- Removed keyword unnecessary `popup_on`. (themiurgo 204d722)
- Fixed MapQuest Open Aerial URL. (ocefpaf 5e787fa)


0.1.4
~~~~~
- Popups allow unicode. (Anand Patil 545315a)
- Loading javascript over https. (Anand Patil ac9a4d6)
- Added `width` keyword to simple_popup. (ocefpaf 95325c4)
- Support multi_polyline. (Younggun Kim efbd1db)
- Added max and min zoom keywords. (ocefpaf 4ca4c92)

Bug Fixes

- Remove margins from leaflet-tiles. (Lennart Fricke 3c11433)
- Fix #50 template not found on Windows OSes. (ocefpaf 101daee)
- Fixed `add_wms_layer` py3k bug. (ocefpaf 154f0a5)


0.1.3
~~~~~
- Bootstrap glyphicon marker icons.  birdage
- Cluster marker group, and simple markers . (birdage 801d91c)
- WMS tile. (birdage 26f9668)
- Expanded color support to 253 with colorbrewer. (Adam Pah 3ba39ae)
- Port to python 3. (Pavel Tysliatski 5093e1b)
- Update geojson_template to Leaflet.js 0.7. (Justin Duke a917551)
- Update fol_template to Leaflet.js 0.7. (Justin Duke b328cec)
- Add support for lines. (Jacob Wasserman e3be077)
- Allow rendering w/ custom template. (Samat K Jain 1a85841)
- MapQuest Open tilesets. (Samat K Jain d536949)

Bug Fixes

- Vincent popups take padding into account. (Kyle Corbitt 26556fe)
- Simple popups correctly escape internal quotes. (Kyle Corbitt 20c979f)
- Add encoding specification.  jmduke
- Reverted change to mathchColor. (Roy Keyes 70d7f5c)
- Changed no-data fill to null/no-fill, rather than #fff. (Rob Story 6ff80a6)
- Fixed issue with counties TopoJSON. (Rob Story cddaab3)


0.1.2
~~~~~
- TopoJSON functionality. (Rob Story 5566b71)
- Vincent/Vega charts as popups. (Rob Story 4b7e402)
- GeoJSON overlays added. (Rob Story b5d9081)
- Click to add markers, popover Lat/Lng functionality. (Rob Story 9c809f9)
- Simple and Circle markers added. (Rob Story 181ac51)
- Initial commit. (Rob Story 6a43874)<|MERGE_RESOLUTION|>--- conflicted
+++ resolved
@@ -9,12 +9,8 @@
 
 - Fix wrong default value for fmt argument of WmsTileLayer (conengmo #950)
 - Fix icon_create_function argument in MarkerCluster (conengmo #954)
-<<<<<<< HEAD
+- Update stylesheet url in TimestampedGeoJson (frodebjerke #963)
 - Use Javascript template literals in Tooltip and Popup (jtbaker #955 #962)
-
-=======
-- Update stylesheet url in TimestampedGeoJson (frodebjerke #963)
->>>>>>> a044e824
 
 0.6.0
 ~~~~~
