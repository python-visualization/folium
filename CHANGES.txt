0.6.0
~~~~~

- `Popup` accepts new arguments `show` (render open on page load) and `sticky` (popups
  only close when explicitly clicked) (jwhendy #778)
- Added leaflet-search plugin (ghandic #759)
- Improved Vector Layers docs, notebooks, and optional arguments (ocefpaf #731)
- Implemented `export=False/True` option to the Draw plugin layer for saving
  GeoJSON files (ocefpaf #727)
- Internal re-factor to reflect leaflet's organization (ocefpaf #725)
- Added `tooltip` support to `Marker`s (ocefpaf #724)
- Added `tooltip` support to all vector layers (ocefpaf #722)
- Added `TimeSliderChoropleth` plugin (halfdanrump #736)
- Added `show` parameter to choose which overlays to show on opening (conengmo #772)
- Added BeautifyIcon Plugin (arthuralvim and jeremybyu #819)
<<<<<<< HEAD
- Added `FeatureGroupSubGroup` plugin (shtrom #875)
=======
- Explicit WMSTileLayer options, accept all **kwargs (conengmo #838)
- Updated links to Draw plugin (conengmo #868)
>>>>>>> 9e67e4b3

API changes

- Refactor `ImageOverlay`, `VideoOverlay`, `WmsTileLayer`, and `TileLayer` to a
  new `raster_layers.py` module (ocefpaf #729)
- `Rectangle` and `Polygon` were renamed and set to leaflet's defaults.
  Both now accepted all `Path`'s optional arguments (ocefpaf #722)

Bug Fixes

- Fixed numpy array bug (#749) in _flatten
- Unify `get_bounds` routine to avoid wrong responses
- If Path option `fill_color` is present it will override `fill=False`
- Fix disappearing layer control when using FastMarkerCluster (conengmo #866)

0.5.0
~~~~~

- Added `Draw` plugin (ocefpaf #720)
- Better handling of URL input (ocefpaf #717)
- Versioned docs! Visit http://python-visualization.github.io/folium/docs-v{{version}}
  or simply http://python-visualization.github.io/folium/ for the latest version.

Bug Fixes

- Fix `VideoOverlay` import (ocefpaf #719)
- Fix `choropleth` docstring (lsetiawan #713)
- Fix `choropleth` name in `LayerControl` (ocefpaf #493)

0.4.0
~~~~~
- Optional `iconCreateFunction` for `MarkerCluster` to customize the icons (odovad #701)
- Added `HeatMapWithTime` (Padarn #567)
- Added `MeasureControl` (ocefpaf #669)
- Added `VideoOverlay` plugin (ocefpaf #665)
- Added `TimestampedWmsTileLayers` plugin (acrosby #644 and #660)
- Vega-Lite features support via altair (njwilson23 #643)
- Experimental support for a static png output (ocefpaf #634)
- Added support for subdomains options in TileLayer (damselem #623)
- Updated to leaflet 1.2.0 (ocefpaf #693)
- Added `FastMarkerCluster` (James Gardiner #585 (proposed by ruoyu0088))
- Use the GIS standard "pixelated" css image-rendering in
  image overlays by default (dirkvdb #684 and ocefpaf #686)

API changes

- Removed features `MarkerCluster` in lieu of the plugin version (ocefpaf #704)
- `choropleth` now takes a single `geo_data` instad of `geo_path`/`geo_str`
  leaving the parsing to `GeoJSON`, remove the unused `data_out` option,
  add geopandas support (ocefpaf #702)
- All popups are considered HTML text by default (ocefpaf #689)
  If a popup requires rendering use the `kwarg` `parse_html=True`.
- `PolyLine`, `Circle` and `CircleMarker` are set to leaflet's defaults and
  accepted all `Path`'s optional arguments (ocefpaf #683 and #697)
- `WmsTileLayer` and `ImageOverlay` are set to leaflet's defaults and accepted
  all `TileLayer.WMS` and `ImageOverlay` optional arguments respectively (ocefpaf #695 and #697)
- Changed default `max_bounds` to `False` to reflect leaflet's default value (rdd9999 #641)
- Modified `Fullscreen` plugin `kwargs` to be more "pythonic"
- All `.format` properties are now `.fmt` for consistency
- Removed the `kwarg` `continuous_world` that is no longer in leaflet's API (ocefpaf #695)

Bug Fixes

- `subdomain` option in `TileLayer` should be a list and `WmsTileLayer`
  `overlay` default is `True` (ocefpaf #707)
- Checking if the lat, lon locations are floats to avoid empty maps
  (radumas #626)


0.3.0
~~~~~

- Added `FastMarkerCluster` (James Gardiner #585 (proposed by ruoyu0088))
- Added style option to 'Timestamped geojson' plugin (soymsk #627)
- Switched to `leaflet 1.0.1` (juoceano #531 and ocefpaf #535)
- Added `continuous_world`, `world_copy_jump`, and `no_wrap` options
  (ocefpaf #508)
- Update font-awesome to 4.6.3 (ocefpaf #478)
- Added text path (talespaiva #451 and ocefpaf #474)
- More options added to `LayerControl` (qingkaikong #473)
- More options added to `fullscreen` plugin (qingkaikong #468)
- Added `ColorLine` object (bibmartin #449)
- Added highlight function to `GeoJSON`, and `Chrorpleth` (JoshuaCano #341)
- Added `fullscreen` plugin (sanga #437)
- Added `smooth_factor `option to `GeoJSON`, `TopoJSON` and `Choropleth`
  (JamesGardiner #428)
- `Map` object now accepts Leaflet global switches (sgvandijk #424)
- Added weight option to CircleMarker (palewire #581)
- Added requests support to enable http(s) and ftp for geo_path parameter
  (jreades #602)

Bug Fixes

- Fixed image order (juoceano #536)
- Fixed Icon rotation (juoceano #530 and sseemayer #527)
- Fixed MIME type (text/plain) is not executable (talespaiva #440)
- Update Travis-CI testing to incorporate branca and fix notebook tests
  (ocefpaf #436)
- Removed MultiPolyLine and MultiPolygon, both are handled by PolyLine and
  PolyLine in leaflet 1.0.* (ocefpaf #554)
- Removed deprecated MapQuest tiles (HashCode55 #562)

0.2.1
~~~~~
Bugfix release

- TopoJson.get_bounds() returns [lon,lat] instead of [lat,lon] (eddies #383)
- HeatMap was not passing "name" argument (eddies #380)
- Fix heatmap.fit_bounds (same bug as #383) (BibMartin #384)
- Fix WMS rendering (ocefpaf #404)
- Change Leaflet.awesome-markers URL (BibMartin #393)

0.2.0
~~~~~
Major changes to the API with the new plugin system,
and several new features in this version. For more information check the docs:
http://python-visualization.github.io/folium/

- Added control_scale (BibMartin and jelmelk #355)
- WMS styles (ocefpaf #348)
- Docs! (BibMartin #344, #337, #329)
- No tile option (ocefpaf #330)
- GeoJSON and TopoJSON `style_function` (BibMartin #317 and #266)
- Colormaps (BibMartin # 300)
- Map CRS (BibMartin #297)
- GeoPandas drawing (BibMartin #296)
- Div Icons (BibMartin #250)
- CustomIcon (BibMartin #230)
- HeatMap (BibMartin #213)

And many bug fixes.
See https://github.com/python-visualization/folium/issues?&q=milestone:v0.2.0+is:closed+label:bug

0.1.6
~~~~~
- Added Image Overlay. (andrewgiessel b625613)
- All popups can take a `popup_width` keyword to adjust the width in
  text/HTML (ocefpaf #157).
- CAVEAT! Backwards incompatibly change: the keyword `width` in popups is now
  `popup_width` to avoid confusion with map `width`.


0.1.5
~~~~~
- Popups on lines. (themiurgo #122)
- Map auto bounds. (themiurgo #134)
- GeoJSON popup. (ocefpaf 7aad5e0)
- Added cartodb positron and dark_matter tiles (ocefpaf d4daee7)
- Forcing HTTPS when available. (ocefpaf c69ac89)
- Added Stamen Watercolor tiles. (ocefpaf 8c1f837)
- Added non-pixel width and height. (ocefpaf a87a449)
- Default map size is defined as non-pixel and equal to 100% of the window.
  (ocefpaf dcaf575)

Bug Fixes

- Draw GeoJSON first. (ocefpaf d92bdbe)
- Removed keyword unnecessary `popup_on`. (themiurgo 204d722)
- Fixed MapQuest Open Aerial URL. (ocefpaf 5e787fa)


0.1.4
~~~~~
- Popups allow unicode. (Anand Patil 545315a)
- Loading javascript over https. (Anand Patil ac9a4d6)
- Added `width` keyword to simple_popup. (ocefpaf 95325c4)
- Support multi_polyline. (Younggun Kim efbd1db)
- Added max and min zoom keywords. (ocefpaf 4ca4c92)

Bug Fixes

- Remove margins from leaflet-tiles. (Lennart Fricke 3c11433)
- Fix #50 template not found on Windows OSes. (ocefpaf 101daee)
- Fixed `add_wms_layer` py3k bug. (ocefpaf 154f0a5)


0.1.3
~~~~~
- Bootstrap glyphicon marker icons.  birdage
- Cluster marker group, and simple markers . (birdage 801d91c)
- WMS tile. (birdage 26f9668)
- Expanded color support to 253 with colorbrewer. (Adam Pah 3ba39ae)
- Port to python 3. (Pavel Tysliatski 5093e1b)
- Update geojson_template to Leaflet.js 0.7. (Justin Duke a917551)
- Update fol_template to Leaflet.js 0.7. (Justin Duke b328cec)
- Add support for lines. (Jacob Wasserman e3be077)
- Allow rendering w/ custom template. (Samat K Jain 1a85841)
- MapQuest Open tilesets. (Samat K Jain d536949)

Bug Fixes

- Vincent popups take padding into account. (Kyle Corbitt 26556fe)
- Simple popups correctly escape internal quotes. (Kyle Corbitt 20c979f)
- Add encoding specification.  jmduke
- Reverted change to mathchColor. (Roy Keyes 70d7f5c)
- Changed no-data fill to null/no-fill, rather than #fff. (Rob Story 6ff80a6)
- Fixed issue with counties TopoJSON. (Rob Story cddaab3)


0.1.2
~~~~~
- TopoJSON functionality. (Rob Story 5566b71)
- Vincent/Vega charts as popups. (Rob Story 4b7e402)
- GeoJSON overlays added. (Rob Story b5d9081)
- Click to add markers, popover Lat/Lng functionality. (Rob Story 9c809f9)
- Simple and Circle markers added. (Rob Story 181ac51)
- Initial commit. (Rob Story 6a43874)<|MERGE_RESOLUTION|>--- conflicted
+++ resolved
@@ -13,12 +13,9 @@
 - Added `TimeSliderChoropleth` plugin (halfdanrump #736)
 - Added `show` parameter to choose which overlays to show on opening (conengmo #772)
 - Added BeautifyIcon Plugin (arthuralvim and jeremybyu #819)
-<<<<<<< HEAD
-- Added `FeatureGroupSubGroup` plugin (shtrom #875)
-=======
 - Explicit WMSTileLayer options, accept all **kwargs (conengmo #838)
 - Updated links to Draw plugin (conengmo #868)
->>>>>>> 9e67e4b3
+- Added `FeatureGroupSubGroup` plugin (shtrom #875)
 
 API changes
 
