from __future__ import (absolute_import, division, print_function)

<<<<<<< HEAD
import pytest

from folium.utilities import camelize, get_obj_in_upper_tree
from folium import Map, FeatureGroup, Marker, Popup
=======
from folium.utilities import camelize, deep_copy
from folium import Map, FeatureGroup, Marker
>>>>>>> 588670cf


def test_camelize():
    assert camelize('variable_name') == 'variableName'
    assert camelize('variableName') == 'variableName'
    assert camelize('name') == 'name'
    assert camelize('very_long_variable_name') == 'veryLongVariableName'


<<<<<<< HEAD
def test_get_obj_in_upper_tree():
    m = Map()
    fg = FeatureGroup().add_to(m)
    marker = Marker(location=(0, 0)).add_to(fg)
    assert get_obj_in_upper_tree(marker, FeatureGroup) is fg
    assert get_obj_in_upper_tree(marker, Map) is m
    # The search should only go up, not down:
    with pytest.raises(ValueError):
        assert get_obj_in_upper_tree(fg, Marker)
    with pytest.raises(ValueError):
        assert get_obj_in_upper_tree(marker, Popup)
=======
def test_deep_copy():
    m = Map()
    fg = FeatureGroup().add_to(m)
    Marker(location=(0, 0)).add_to(fg)
    m_copy = deep_copy(m)

    def check(item, item_copy):
        assert type(item) is type(item_copy)
        assert item._name == item_copy._name
        for attr in item.__dict__.keys():
            if not attr.startswith('_'):
                assert getattr(item, attr) == getattr(item_copy, attr)
        assert item is not item_copy
        assert item._id != item_copy._id
        for child, child_copy in zip(item._children.values(),
                                     item_copy._children.values()):
            check(child, child_copy)

    check(m, m_copy)
>>>>>>> 588670cf
<|MERGE_RESOLUTION|>--- conflicted
+++ resolved
@@ -1,14 +1,9 @@
 from __future__ import (absolute_import, division, print_function)
 
-<<<<<<< HEAD
 import pytest
 
-from folium.utilities import camelize, get_obj_in_upper_tree
+from folium.utilities import camelize, deep_copy, get_obj_in_upper_tree
 from folium import Map, FeatureGroup, Marker, Popup
-=======
-from folium.utilities import camelize, deep_copy
-from folium import Map, FeatureGroup, Marker
->>>>>>> 588670cf
 
 
 def test_camelize():
@@ -18,19 +13,6 @@
     assert camelize('very_long_variable_name') == 'veryLongVariableName'
 
 
-<<<<<<< HEAD
-def test_get_obj_in_upper_tree():
-    m = Map()
-    fg = FeatureGroup().add_to(m)
-    marker = Marker(location=(0, 0)).add_to(fg)
-    assert get_obj_in_upper_tree(marker, FeatureGroup) is fg
-    assert get_obj_in_upper_tree(marker, Map) is m
-    # The search should only go up, not down:
-    with pytest.raises(ValueError):
-        assert get_obj_in_upper_tree(fg, Marker)
-    with pytest.raises(ValueError):
-        assert get_obj_in_upper_tree(marker, Popup)
-=======
 def test_deep_copy():
     m = Map()
     fg = FeatureGroup().add_to(m)
@@ -50,4 +32,16 @@
             check(child, child_copy)
 
     check(m, m_copy)
->>>>>>> 588670cf
+
+
+def test_get_obj_in_upper_tree():
+    m = Map()
+    fg = FeatureGroup().add_to(m)
+    marker = Marker(location=(0, 0)).add_to(fg)
+    assert get_obj_in_upper_tree(marker, FeatureGroup) is fg
+    assert get_obj_in_upper_tree(marker, Map) is m
+    # The search should only go up, not down:
+    with pytest.raises(ValueError):
+        assert get_obj_in_upper_tree(fg, Marker)
+    with pytest.raises(ValueError):
+        assert get_obj_in_upper_tree(marker, Popup)