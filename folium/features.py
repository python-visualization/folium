--- conflicted
+++ resolved
@@ -441,7 +441,7 @@
         self.highlight_function = highlight_function or (lambda x: {})
 
         self.tooltip = tooltip
-<<<<<<< HEAD
+
         if self.tooltip:
             if self.tooltip.fields:
                 keys = self.data['features'][0]['properties'].keys()
@@ -449,15 +449,6 @@
                     assert value in keys, "The value " + value.__str__() + \
                                           " is not available in the values " + \
                                           keys.__str__()
-=======
-
-        if bool(self.tooltip) & bool(self.tooltip.fields):
-            keys = self.data['features'][0]['properties'].keys()
-            for value in list(self.tooltip.fields):
-                assert value in keys, "The value " + value.__str__() + \
-                                      " is not available in the values " + \
-                                      keys.__str__()
->>>>>>> f40d145a
 
         self.smooth_factor = smooth_factor
 
