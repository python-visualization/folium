--- conflicted
+++ resolved
@@ -444,12 +444,8 @@
                 data = data.to_crs(epsg='4326')
             self.data = json.loads(json.dumps(data.__geo_interface__))  # noqa
         else:
-<<<<<<< HEAD
             raise ValueError('Cannot render objects with any missing geometries. {!r}'.format(data))
-=======
-            raise ValueError('Unhandled object {!r}.'.format(data))
-
->>>>>>> 75a44c31
+
         self.style_function = style_function or (lambda x: {})
 
         self.highlight = highlight_function is not None
