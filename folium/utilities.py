from __future__ import (absolute_import, division, print_function)

import base64
import io
import json
import math
import os
import struct
import tempfile
import zlib
from contextlib import contextmanager

import numpy as np

from six import binary_type, text_type
from six.moves.urllib.parse import urlparse, uses_netloc, uses_params, uses_relative


_VALID_URLS = set(uses_relative + uses_netloc + uses_params)
_VALID_URLS.discard('')


def _validate_location(location):
    """Validates and formats location values before setting."""
    if _isnan(location):
        raise ValueError('Location values cannot contain NaNs, '
                         'got {!r}'.format(location))
    if type(location) not in [list, tuple]:
        raise TypeError('Expected tuple/list for location, got '
                        '{!r}'.format(location))

    if len(location) != 2:
        raise ValueError('Expected two values for location [lat, lon], '
                         'got {}'.format(len(location)))
    location = _iter_tolist(location)
    return location


def _validate_coordinates(coordinates):
    """Validates multiple coordinates for the various markers in folium."""
    if _isnan(coordinates):
        raise ValueError('Location values cannot contain NaNs, '
                         'got:\n{!r}'.format(coordinates))
    coordinates = _iter_tolist(coordinates)
    return coordinates


def _iter_tolist(x):
    """Transforms recursively a list of iterables into a list of list."""
    if hasattr(x, '__iter__'):
        return list(map(_iter_tolist, x))
    else:
        return x


def _flatten(container):
    for i in container:
        if isinstance(i, (list, tuple, np.ndarray)):
            for j in _flatten(i):
                yield j
        else:
            yield i


def _isnan(values):
    """Check if there are NaNs values in the iterable."""
    return any(math.isnan(value) for value in _flatten(values))


def image_to_url(image, colormap=None, origin='upper'):
    """
    Infers the type of an image argument and transforms it into a URL.

    Parameters
    ----------
    image: string, file or array-like object
        * If string, it will be written directly in the output file.
        * If file, it's content will be converted as embedded in the
          output file.
        * If array-like, it will be converted to PNG base64 string and
          embedded in the output.
    origin: ['upper' | 'lower'], optional, default 'upper'
        Place the [0, 0] index of the array in the upper left or
        lower left corner of the axes.
    colormap: callable, used only for `mono` image.
        Function of the form [x -> (r,g,b)] or [x -> (r,g,b,a)]
        for transforming a mono image into RGB.
        It must output iterables of length 3 or 4, with values between
        0. and 1.  You can use colormaps from `matplotlib.cm`.

    """
    if isinstance(image, (text_type, binary_type)) and not _is_url(image):
        fileformat = os.path.splitext(image)[-1][1:]
        with io.open(image, 'rb') as f:
            img = f.read()
        b64encoded = base64.b64encode(img).decode('utf-8')
        url = 'data:image/{};base64,{}'.format(fileformat, b64encoded)
    elif 'ndarray' in image.__class__.__name__:
        img = write_png(image, origin=origin, colormap=colormap)
        b64encoded = base64.b64encode(img).decode('utf-8')
        url = 'data:image/png;base64,{}'.format(b64encoded)
    else:
        # Round-trip to ensure a nice formatted json.
        url = json.loads(json.dumps(image))
    return url.replace('\n', ' ')


def _is_url(url):
    """Check to see if `url` has a valid protocol."""
    try:
        return urlparse(url).scheme in _VALID_URLS
    except Exception:
        return False


def write_png(data, origin='upper', colormap=None):
    """
    Transform an array of data into a PNG string.
    This can be written to disk using binary I/O, or encoded using base64
    for an inline PNG like this:

    >>> png_str = write_png(array)
    >>> "data:image/png;base64,"+png_str.encode('base64')

    Inspired from
    https://stackoverflow.com/questions/902761/saving-a-numpy-array-as-an-image

    Parameters
    ----------
    data: numpy array or equivalent list-like object.
         Must be NxM (mono), NxMx3 (RGB) or NxMx4 (RGBA)

    origin : ['upper' | 'lower'], optional, default 'upper'
        Place the [0,0] index of the array in the upper left or lower left
        corner of the axes.

    colormap : callable, used only for `mono` image.
        Function of the form [x -> (r,g,b)] or [x -> (r,g,b,a)]
        for transforming a mono image into RGB.
        It must output iterables of length 3 or 4, with values between
        0. and 1.  Hint: you can use colormaps from `matplotlib.cm`.

    Returns
    -------
    PNG formatted byte string

    """
    if colormap is None:
        def colormap(x):
            return (x, x, x, 1)

    arr = np.atleast_3d(data)
    height, width, nblayers = arr.shape

    if nblayers not in [1, 3, 4]:
        raise ValueError('Data must be NxM (mono), '
                         'NxMx3 (RGB), or NxMx4 (RGBA)')
    assert arr.shape == (height, width, nblayers)

    if nblayers == 1:
        arr = np.array(list(map(colormap, arr.ravel())))
        nblayers = arr.shape[1]
        if nblayers not in [3, 4]:
            raise ValueError('colormap must provide colors of r'
                             'length 3 (RGB) or 4 (RGBA)')
        arr = arr.reshape((height, width, nblayers))
    assert arr.shape == (height, width, nblayers)

    if nblayers == 3:
        arr = np.concatenate((arr, np.ones((height, width, 1))), axis=2)
        nblayers = 4
    assert arr.shape == (height, width, nblayers)
    assert nblayers == 4

    # Normalize to uint8 if it isn't already.
    if arr.dtype != 'uint8':
        with np.errstate(divide='ignore', invalid='ignore'):
            arr = arr * 255./arr.max(axis=(0, 1)).reshape((1, 1, 4))
            arr[~np.isfinite(arr)] = 0
        arr = arr.astype('uint8')

    # Eventually flip the image.
    if origin == 'lower':
        arr = arr[::-1, :, :]

    # Transform the array to bytes.
    raw_data = b''.join([b'\x00' + arr[i, :, :].tobytes()
                         for i in range(height)])

    def png_pack(png_tag, data):
        chunk_head = png_tag + data
        return (struct.pack('!I', len(data)) +
                chunk_head +
                struct.pack('!I', 0xFFFFFFFF & zlib.crc32(chunk_head)))

    return b''.join([
        b'\x89PNG\r\n\x1a\n',
        png_pack(b'IHDR', struct.pack('!2I5B', width, height, 8, 6, 0, 0, 0)),
        png_pack(b'IDAT', zlib.compress(raw_data, 9)),
        png_pack(b'IEND', b'')])


def mercator_transform(data, lat_bounds, origin='upper', height_out=None):
    """
    Transforms an image computed in (longitude,latitude) coordinates into
    the a Mercator projection image.

    Parameters
    ----------

    data: numpy array or equivalent list-like object.
        Must be NxM (mono), NxMx3 (RGB) or NxMx4 (RGBA)

    lat_bounds : length 2 tuple
        Minimal and maximal value of the latitude of the image.
        Bounds must be between -85.051128779806589 and 85.051128779806589
        otherwise they will be clipped to that values.

    origin : ['upper' | 'lower'], optional, default 'upper'
        Place the [0,0] index of the array in the upper left or lower left
        corner of the axes.

    height_out : int, default None
        The expected height of the output.
        If None, the height of the input is used.

    See https://en.wikipedia.org/wiki/Web_Mercator for more details.

    """
    import numpy as np

    def mercator(x):
        return np.arcsinh(np.tan(x*np.pi/180.))*180./np.pi

    array = np.atleast_3d(data).copy()
    height, width, nblayers = array.shape

    lat_min = max(lat_bounds[0], -85.051128779806589)
    lat_max = min(lat_bounds[1], 85.051128779806589)
    if height_out is None:
        height_out = height

    # Eventually flip the image
    if origin == 'upper':
        array = array[::-1, :, :]

    lats = (lat_min + np.linspace(0.5/height, 1.-0.5/height, height) *
            (lat_max-lat_min))
    latslats = (mercator(lat_min) +
                np.linspace(0.5/height_out, 1.-0.5/height_out, height_out) *
                (mercator(lat_max)-mercator(lat_min)))

    out = np.zeros((height_out, width, nblayers))
    for i in range(width):
        for j in range(nblayers):
            out[:, i, j] = np.interp(latslats, mercator(lats),  array[:, i, j])

    # Eventually flip the image.
    if origin == 'upper':
        out = out[::-1, :, :]
    return out


def none_min(x, y):
    if x is None:
        return y
    elif y is None:
        return x
    else:
        return min(x, y)


def none_max(x, y):
    if x is None:
        return y
    elif y is None:
        return x
    else:
        return max(x, y)


def iter_coords(obj):
    """
    Returns all the coordinate tuples from a geometry or feature.

    """
    if isinstance(obj, (tuple, list)):
        coords = obj
    elif 'features' in obj:
        coords = [geom['geometry']['coordinates'] for geom in obj['features']]
    elif 'geometry' in obj:
        coords = obj['geometry']['coordinates']
    else:
        coords = obj.get('coordinates', obj)
    for coord in coords:
        if isinstance(coord, (float, int)):
            yield tuple(coords)
            break
        else:
            for f in iter_coords(coord):
                yield f


def _locations_mirror(x):
    """
    Mirrors the points in a list-of-list-of-...-of-list-of-points.
    For example:
    >>> _locations_mirror([[[1, 2], [3, 4]], [5, 6], [7, 8]])
    [[[2, 1], [4, 3]], [6, 5], [8, 7]]

    """
    if hasattr(x, '__iter__'):
        if hasattr(x[0], '__iter__'):
            return list(map(_locations_mirror, x))
        else:
            return list(x[::-1])
    else:
        return x


def get_bounds(locations, lonlat=False):
    """
    Computes the bounds of the object in the form
    [[lat_min, lon_min], [lat_max, lon_max]]

    """
    bounds = [[None, None], [None, None]]
    for point in iter_coords(locations):
        bounds = [
            [
                none_min(bounds[0][0], point[0]),
                none_min(bounds[0][1], point[1]),
            ],
            [
                none_max(bounds[1][0], point[0]),
                none_max(bounds[1][1], point[1]),
            ],
        ]
    if lonlat:
        bounds = _locations_mirror(bounds)
    return bounds


def camelize(key):
    """Convert a python_style_variable_name to lowerCamelCase.

    Examples
    --------
    >>> camelize('variable_name')
    'variableName'
    >>> camelize('variableName')
    'variableName'
    """
    return ''.join(x.capitalize() if i > 0 else x
                   for i, x in enumerate(key.split('_')))


def _parse_size(value):
    try:
        if isinstance(value, (int, float)):
            value_type = 'px'
            value = float(value)
            assert value > 0
        else:
            value_type = '%'
            value = float(value.strip('%'))
            assert 0 <= value <= 100
    except Exception:
        msg = 'Cannot parse value {!r} as {!r}'.format
        raise ValueError(msg(value, value_type))
    return value, value_type


def iter_points(x):
    """Iterates over a list representing a feature, and returns a list of points,
    whatever the shape of the array (Point, MultiPolyline, etc).
    """
    if not isinstance(x, (list, tuple)):
        raise ValueError('List/tuple type expected. Got {!r}.'.format(x))
    if len(x):
        if isinstance(x[0], (list, tuple)):
            out = []
            for y in x:
                out += iter_points(y)
            return out
        else:
            return [x]
    else:
        return []


<<<<<<< HEAD
def compare_rendered(obj1, obj2):
    """
    Return True/False if the normalized rendered version of
    two folium map objects are the equal or not.

    """
    return _normalize(obj1) == _normalize(obj2)


def _normalize(rendered):
    return [line.strip() for line in rendered.splitlines() if line.strip()]
=======
@contextmanager
def _tmp_html(data):
    """Yields the path of a temporary HTML file containing data."""
    filepath = ''
    try:
        fid, filepath = tempfile.mkstemp(suffix='.html', prefix='folium_')
        os.write(fid, data.encode('utf8'))
        os.close(fid)
        yield filepath
    finally:
        if os.path.isfile(filepath):
            os.remove(filepath)
>>>>>>> f4d024d9
<|MERGE_RESOLUTION|>--- conflicted
+++ resolved
@@ -389,7 +389,6 @@
         return []
 
 
-<<<<<<< HEAD
 def compare_rendered(obj1, obj2):
     """
     Return True/False if the normalized rendered version of
@@ -401,7 +400,8 @@
 
 def _normalize(rendered):
     return [line.strip() for line in rendered.splitlines() if line.strip()]
-=======
+
+
 @contextmanager
 def _tmp_html(data):
     """Yields the path of a temporary HTML file containing data."""
@@ -413,5 +413,4 @@
         yield filepath
     finally:
         if os.path.isfile(filepath):
-            os.remove(filepath)
->>>>>>> f4d024d9
+            os.remove(filepath)