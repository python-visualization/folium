--- conflicted
+++ resolved
@@ -11,18 +11,7 @@
 import numpy as np
 
 from six import binary_type, text_type
-<<<<<<< HEAD
-
-import folium
-
-
-try:
-    from urllib.parse import uses_relative, uses_netloc, uses_params, urlparse
-except ImportError:
-    from urlparse import uses_relative, uses_netloc, uses_params, urlparse
-=======
 from six.moves.urllib.parse import urlparse, uses_netloc, uses_params, uses_relative
->>>>>>> 5706269a
 
 
 _VALID_URLS = set(uses_relative + uses_netloc + uses_params)
