# -*- coding: utf-8 -*-
"""
Utilities
-------

Utility module for Folium helper functions.

"""

from __future__ import absolute_import
from __future__ import print_function
from __future__ import division

import time
import math
import zlib
import struct
from jinja2 import Environment, PackageLoader

try:
    import pandas as pd
except ImportError:
    pd = None

try:
    import numpy as np
except ImportError:
    np = None

from folium.six import iteritems


def get_templates():
    """Get Jinja templates."""
    return Environment(loader=PackageLoader('folium', 'templates'))


def legend_scaler(legend_values, max_labels=10.0):
    """
    Downsamples the number of legend values so that there isn't a collision
    of text on the legend colorbar (within reason). The colorbar seems to
    support ~10 entries as a maximum.

    """
    if len(legend_values) < max_labels:
        legend_ticks = legend_values
    else:
        spacer = int(math.ceil(len(legend_values)/max_labels))
        legend_ticks = []
        for i in legend_values[::spacer]:
            legend_ticks += [i]
            legend_ticks += ['']*(spacer-1)
    return legend_ticks


def linear_gradient(hexList, nColors):
    """
    Given a list of hexcode values, will return a list of length
    nColors where the colors are linearly interpolated between the
    (r, g, b) tuples that are given.

    Example:
    linear_gradient([(0, 0, 0), (255, 0, 0), (255, 255, 0)], 100)

    """
    def _scale(start, finish, length, i):
        """
        Return the value correct value of a number that is in between start
        and finish, for use in a loop of length *length*.

        """
        base = 16

        fraction = float(i) / (length - 1)
        raynge = int(finish, base) - int(start, base)
        thex = hex(int(int(start, base) + fraction * raynge)).split('x')[-1]
        if len(thex) != 2:
            thex = '0' + thex
        return thex

    allColors = []
    # Separate (R, G, B) pairs.
    for start, end in zip(hexList[:-1], hexList[1:]):
        # Linearly intepolate between pair of hex ###### values and
        # add to list.
        nInterpolate = 765
        for index in range(nInterpolate):
            r = _scale(start[1:3], end[1:3], nInterpolate, index)
            g = _scale(start[3:5], end[3:5], nInterpolate, index)
            b = _scale(start[5:7], end[5:7], nInterpolate, index)
            allColors.append(''.join(['#', r, g, b]))

    # Pick only nColors colors from the total list.
    result = []
    for counter in range(nColors):
        fraction = float(counter) / (nColors - 1)
        index = int(fraction * (len(allColors) - 1))
        result.append(allColors[index])
    return result


def color_brewer(color_code, n=6):
    """
    Generate a colorbrewer color scheme of length 'len', type 'scheme.
    Live examples can be seen at http://colorbrewer2.org/

    """
    maximum_n = 253

    scheme_info = {'BuGn': 'Sequential',
                   'BuPu': 'Sequential',
                   'GnBu': 'Sequential',
                   'OrRd': 'Sequential',
                   'PuBu': 'Sequential',
                   'PuBuGn': 'Sequential',
                   'PuRd': 'Sequential',
                   'RdPu': 'Sequential',
                   'YlGn': 'Sequential',
                   'YlGnBu': 'Sequential',
                   'YlOrBr': 'Sequential',
                   'YlOrRd': 'Sequential',
                   'BrBg': 'Diverging',
                   'PiYG': 'Diverging',
                   'PRGn': 'Diverging',
                   'PuOr': 'Diverging',
                   'RdBu': 'Diverging',
                   'RdGy': 'Diverging',
                   'RdYlBu': 'Diverging',
                   'RdYlGn': 'Diverging',
                   'Spectral': 'Diverging',
                   'Accent': 'Qualitative',
                   'Dark2': 'Qualitative',
                   'Paired': 'Qualitative',
                   'Pastel1': 'Qualitative',
                   'Pastel2': 'Qualitative',
                   'Set1': 'Qualitative',
                   'Set2': 'Qualitative',
                   'Set3': 'Qualitative',
                   }

    schemes = {'BuGn': ['#EDF8FB', '#CCECE6', '#CCECE6',
                        '#66C2A4', '#41AE76', '#238B45', '#005824'],
               'BuPu': ['#EDF8FB', '#BFD3E6', '#9EBCDA',
                        '#8C96C6', '#8C6BB1', '#88419D', '#6E016B'],
               'GnBu': ['#F0F9E8', '#CCEBC5', '#A8DDB5',
                        '#7BCCC4', '#4EB3D3', '#2B8CBE', '#08589E'],
               'OrRd': ['#FEF0D9', '#FDD49E', '#FDBB84',
                        '#FC8D59', '#EF6548', '#D7301F', '#990000'],
               'PuBu': ['#F1EEF6', '#D0D1E6', '#A6BDDB',
                        '#74A9CF', '#3690C0', '#0570B0', '#034E7B'],
               'PuBuGn': ['#F6EFF7', '#D0D1E6', '#A6BDDB',
                          '#67A9CF', '#3690C0', '#02818A', '#016450'],
               'PuRd': ['#F1EEF6', '#D4B9DA', '#C994C7',
                        '#DF65B0', '#E7298A', '#CE1256', '#91003F'],
               'RdPu': ['#FEEBE2', '#FCC5C0', '#FA9FB5',
                        '#F768A1', '#DD3497', '#AE017E', '#7A0177'],
               'YlGn': ['#FFFFCC', '#D9F0A3', '#ADDD8E',
                        '#78C679', '#41AB5D', '#238443', '#005A32'],
               'YlGnBu': ['#FFFFCC', '#C7E9B4', '#7FCDBB',
                          '#41B6C4', '#1D91C0', '#225EA8', '#0C2C84'],
               'YlOrBr': ['#FFFFD4', '#FEE391', '#FEC44F',
                          '#FE9929', '#EC7014', '#CC4C02', '#8C2D04'],
               'YlOrRd': ['#FFFFB2', '#FED976', '#FEB24C',
                          '#FD8D3C', '#FC4E2A', '#E31A1C', '#B10026'],
               'BrBg': ['#8c510a', '#d8b365', '#f6e8c3',
                        '#c7eae5', '#5ab4ac', '#01665e'],
               'PiYG': ['#c51b7d', '#e9a3c9', '#fde0ef',
                        '#e6f5d0', '#a1d76a', '#4d9221'],
               'PRGn': ['#762a83', '#af8dc3', '#e7d4e8',
                        '#d9f0d3', '#7fbf7b', '#1b7837'],
               'PuOr': ['#b35806', '#f1a340', '#fee0b6',
                        '#d8daeb', '#998ec3', '#542788'],
               'RdBu': ['#b2182b', '#ef8a62', '#fddbc7',
                        '#d1e5f0', '#67a9cf', '#2166ac'],
               'RdGy': ['#b2182b', '#ef8a62', '#fddbc7',
                        '#e0e0e0', '#999999', '#4d4d4d'],
               'RdYlBu': ['#d73027', '#fc8d59', '#fee090',
                          '#e0f3f8', '#91bfdb', '#4575b4'],
               'RdYlGn': ['#d73027', '#fc8d59', '#fee08b',
                          '#d9ef8b', '#91cf60', '#1a9850'],
               'Spectral': ['#d53e4f', '#fc8d59', '#fee08b',
                            '#e6f598', '#99d594', '#3288bd'],
               'Accent': ['#7fc97f', '#beaed4', '#fdc086',
                          '#ffff99', '#386cb0', '#f0027f'],
               'Dark2': ['#1b9e77', '#d95f02', '#7570b3',
                         '#e7298a', '#66a61e', '#e6ab02'],
               'Paired': ['#a6cee3', '#1f78b4', '#b2df8a',
                          '#33a02c', '#fb9a99', '#e31a1c'],
               'Pastel1': ['#fbb4ae', '#b3cde3', '#ccebc5',
                           '#decbe4', '#fed9a6', '#ffffcc'],
               'Pastel2': ['#b3e2cd', '#fdcdac', '#cbd5e8',
                           '#f4cae4', '#e6f5c9', '#fff2ae'],
               'Set1': ['#e41a1c', '#377eb8', '#4daf4a',
                        '#984ea3', '#ff7f00', '#ffff33'],
               'Set2': ['#66c2a5', '#fc8d62', '#8da0cb',
                        '#e78ac3', '#a6d854', '#ffd92f'],
               'Set3': ['#8dd3c7', '#ffffb3', '#bebada',
                        '#fb8072', '#80b1d3', '#fdb462'],
               }

    # Raise an error if the n requested is greater than the maximum.
    if n > maximum_n:
        raise ValueError("The maximum number of colors in a"
                         " ColorBrewer sequential color series is 253")

    # Only if n is greater than six do we interpolate values.
    if n > 6:
        if color_code not in schemes:
            color_scheme = None
        else:
            # Check to make sure that it is not a qualitative scheme.
            if scheme_info[color_code] == 'Qualitative':
                raise ValueError("Expanded color support is not available"
                                 " for Qualitative schemes, restrict"
                                 " number of colors to 6")
            else:
                color_scheme = linear_gradient(schemes.get(color_code), n)
    else:
        color_scheme = schemes.get(color_code, None)
    return color_scheme


def transform_data(data):
    """
    Transform Pandas DataFrame into JSON format.

    Parameters
    ----------
    data: DataFrame or Series
        Pandas DataFrame or Series

    Returns
    -------
    JSON compatible dict

    Example
    -------
    >>> transform_data(df)

    """
    if pd is None:
        raise ImportError("The Pandas package is required"
                          " for this functionality")

    if np is None:
        raise ImportError("The NumPy package is required"
                          " for this functionality")

    def type_check(value):
        """
        Type check values for JSON serialization. Native Python JSON
        serialization will not recognize some Numpy data types properly,
        so they must be explicitly converted.

        """
        if pd.isnull(value):
            return None
        elif (isinstance(value, pd.tslib.Timestamp) or
              isinstance(value, pd.Period)):
            return time.mktime(value.timetuple())
        elif isinstance(value, (int, np.integer)):
            return int(value)
        elif isinstance(value, (float, np.float_)):
            return float(value)
        elif isinstance(value, str):
            return str(value)
        else:
            return value

    if isinstance(data, pd.Series):
        json_data = [{type_check(x): type_check(y) for
                      x, y in iteritems(data)}]
    elif isinstance(data, pd.DataFrame):
        json_data = [{type_check(y): type_check(z) for
                      x, y, z in data.itertuples()}]

    return json_data


def split_six(series=None):
    """
    Given a Pandas Series, get a domain of values from zero to the 90% quantile
    rounded to the nearest order-of-magnitude integer. For example, 2100 is
    rounded to 2000, 2790 to 3000.

    Parameters
    ----------
    series: Pandas series, default None

    Returns
    -------
    list

    """
    if pd is None:
        raise ImportError("The Pandas package is required"
                          " for this functionality")
    if np is None:
        raise ImportError("The NumPy package is required"
                          " for this functionality")

    def base(x):
        if x > 0:
            base = pow(10, math.floor(math.log10(x)))
            return round(x/base)*base
        else:
            return 0

    quants = [0, 50, 75, 85, 90]
    # Some weirdness in series quantiles a la 0.13.
    arr = series.values
    return [base(np.percentile(arr, x)) for x in quants]


def write_png(array):
    """
    Format a numpy array as a PNG byte string.
    This can be writen to disk using binary I/O, or encoded using base64
    for an inline png like this:

    >>> png_str = write_png(array)
    >>> "data:image/png;base64,"+base64.b64encode(png_str)

    Taken from
    http://stackoverflow.com/questions/902761/saving-a-numpy-array-as-an-image

    Parameters
    ----------

    array: numpy array
         Must be NxM (mono), NxMx3 (RGB) or NxMx4 (RGBA)

    Returns
    -------
    PNG formatted byte string

    """
    if np is None:
        raise ImportError("The NumPy package is required"
                          " for this functionality")

    array = np.atleast_3d(array)
    if array.shape[2] not in [1, 3, 4]:
        raise ValueError("Data must be NxM (mono), "
                         "NxMx3 (RGB), or NxMx4 (RGBA)")

    # Have to broadcast up into a full RGBA array.
    array_full = np.empty((array.shape[0], array.shape[1], 4))
    # NxM -> NxMx4.
    if array.shape[2] == 1:
        array_full[:, :, 0] = array[:, :, 0]
        array_full[:, :, 1] = array[:, :, 0]
        array_full[:, :, 2] = array[:, :, 0]
        array_full[:, :, 3] = 1
    # NxMx3 -> NxMx4.
    elif array.shape[2] == 3:
        array_full[:, :, 0] = array[:, :, 0]
        array_full[:, :, 1] = array[:, :, 1]
        array_full[:, :, 2] = array[:, :, 2]
        array_full[:, :, 3] = 1
    # NxMx4 -> keep.
    else:
        array_full = array

    # Normalize to uint8 if it isn't already.
    if array_full.dtype != 'uint8':
        for component in range(4):
            frame = array_full[:, :, component]
            array_full[:, :, component] = (frame / frame.max() * 255)
        array_full = array_full.astype('uint8')
    width, height = array_full.shape[:2]

    array_full = array_full.tobytes()

    # Reverse the vertical line order and add null bytes at the start.
    width_byte_4 = width * 4
    raw_data = b''.join(b'\x00' + array_full[span:span + width_byte_4] for
                        span in range((height-1) * width*4, -1, -width_byte_4))

    def png_pack(png_tag, data):
        chunk_head = png_tag + data
        return (struct.pack("!I", len(data)) +
                chunk_head +
                struct.pack("!I", 0xFFFFFFFF & zlib.crc32(chunk_head)))

    return b''.join([
        b'\x89PNG\r\n\x1a\n',
        png_pack(b'IHDR', struct.pack("!2I5B", width, height, 8, 6, 0, 0, 0)),
        png_pack(b'IDAT', zlib.compress(raw_data, 9)),
<<<<<<< HEAD
        png_pack(b'IEND', b'')])
 
def _camelify(out):
    return (''.join(["_"+x.lower() if i<len(out)-1 and x.isupper() and out[i+1].islower()
         else x.lower()+"_" if i<len(out)-1 and x.islower() and out[i+1].isupper()
         else x.lower() for i,x in enumerate(list(out))])).lstrip('_').replace('__','_')

def _parse_size(value):
    try:
        if isinstance(value, int) or isinstance(value, float):
            value_type = 'px'
            value = float(value)
            assert value > 0
        else:
            value_type = '%'
            value = float(value.strip('%'))
            assert 0 <= value <= 100
    except:
        msg = "Cannot parse value {!r} as {!r}".format
        raise ValueError(msg(value, value_type))
    return value, value_type
=======
        png_pack(b'IEND', b'')])
>>>>>>> 9219daa9
<|MERGE_RESOLUTION|>--- conflicted
+++ resolved
@@ -387,9 +387,8 @@
         b'\x89PNG\r\n\x1a\n',
         png_pack(b'IHDR', struct.pack("!2I5B", width, height, 8, 6, 0, 0, 0)),
         png_pack(b'IDAT', zlib.compress(raw_data, 9)),
-<<<<<<< HEAD
         png_pack(b'IEND', b'')])
- 
+
 def _camelify(out):
     return (''.join(["_"+x.lower() if i<len(out)-1 and x.isupper() and out[i+1].islower()
          else x.lower()+"_" if i<len(out)-1 and x.islower() and out[i+1].isupper()
@@ -408,7 +407,4 @@
     except:
         msg = "Cannot parse value {!r} as {!r}".format
         raise ValueError(msg(value, value_type))
-    return value, value_type
-=======
-        png_pack(b'IEND', b'')])
->>>>>>> 9219daa9
+    return value, value_type