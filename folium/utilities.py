from __future__ import (absolute_import, division, print_function)

import base64
import io
import json
import math
import os
import struct
import zlib

import numpy as np

from six import binary_type, text_type
<<<<<<< HEAD


try:
    from urllib.parse import uses_relative, uses_netloc, uses_params, urlparse
except ImportError:
    from urlparse import uses_relative, uses_netloc, uses_params, urlparse
=======
from six.moves.urllib.parse import urlparse, uses_netloc, uses_params, uses_relative
>>>>>>> 62f20193


_VALID_URLS = set(uses_relative + uses_netloc + uses_params)
_VALID_URLS.discard('')


def _validate_location(location):
    """Validates and formats location values before setting."""
    if _isnan(location):
        raise ValueError('Location values cannot contain NaNs, '
                         'got {!r}'.format(location))
    if type(location) not in [list, tuple]:
        raise TypeError('Expected tuple/list for location, got '
                        '{!r}'.format(location))

    if len(location) != 2:
        raise ValueError('Expected two values for location [lat, lon], '
                         'got {}'.format(len(location)))
    location = _iter_tolist(location)
    return location


def _validate_coordinates(coordinates):
    """Validates multiple coordinates for the various markers in folium."""
    if _isnan(coordinates):
        raise ValueError('Location values cannot contain NaNs, '
                         'got:\n{!r}'.format(coordinates))
    coordinates = _iter_tolist(coordinates)
    return coordinates


def _iter_tolist(x):
    """Transforms recursively a list of iterables into a list of list."""
    if hasattr(x, '__iter__'):
        return list(map(_iter_tolist, x))
    else:
        return x


def _flatten(container):
    for i in container:
        if isinstance(i, (list, tuple, np.ndarray)):
            for j in _flatten(i):
                yield j
        else:
            yield i


def _isnan(values):
    """Check if there are NaNs values in the iterable."""
    return any(math.isnan(value) for value in _flatten(values))


def image_to_url(image, colormap=None, origin='upper'):
    """
    Infers the type of an image argument and transforms it into a URL.

    Parameters
    ----------
    image: string, file or array-like object
        * If string, it will be written directly in the output file.
        * If file, it's content will be converted as embedded in the
          output file.
        * If array-like, it will be converted to PNG base64 string and
          embedded in the output.
    origin: ['upper' | 'lower'], optional, default 'upper'
        Place the [0, 0] index of the array in the upper left or
        lower left corner of the axes.
    colormap: callable, used only for `mono` image.
        Function of the form [x -> (r,g,b)] or [x -> (r,g,b,a)]
        for transforming a mono image into RGB.
        It must output iterables of length 3 or 4, with values between
        0. and 1.  You can use colormaps from `matplotlib.cm`.

    """
    if isinstance(image, (text_type, binary_type)) and not _is_url(image):
        fileformat = os.path.splitext(image)[-1][1:]
        with io.open(image, 'rb') as f:
            img = f.read()
        b64encoded = base64.b64encode(img).decode('utf-8')
        url = 'data:image/{};base64,{}'.format(fileformat, b64encoded)
    elif 'ndarray' in image.__class__.__name__:
        img = write_png(image, origin=origin, colormap=colormap)
        b64encoded = base64.b64encode(img).decode('utf-8')
        url = 'data:image/png;base64,{}'.format(b64encoded)
    else:
        # Round-trip to ensure a nice formatted json.
        url = json.loads(json.dumps(image))
    return url.replace('\n', ' ')


def _is_url(url):
    """Check to see if `url` has a valid protocol."""
    try:
        return urlparse(url).scheme in _VALID_URLS
    except Exception:
        return False


def write_png(data, origin='upper', colormap=None):
    """
    Transform an array of data into a PNG string.
    This can be written to disk using binary I/O, or encoded using base64
    for an inline PNG like this:

    >>> png_str = write_png(array)
    >>> "data:image/png;base64,"+png_str.encode('base64')

    Inspired from
    https://stackoverflow.com/questions/902761/saving-a-numpy-array-as-an-image

    Parameters
    ----------
    data: numpy array or equivalent list-like object.
         Must be NxM (mono), NxMx3 (RGB) or NxMx4 (RGBA)

    origin : ['upper' | 'lower'], optional, default 'upper'
        Place the [0,0] index of the array in the upper left or lower left
        corner of the axes.

    colormap : callable, used only for `mono` image.
        Function of the form [x -> (r,g,b)] or [x -> (r,g,b,a)]
        for transforming a mono image into RGB.
        It must output iterables of length 3 or 4, with values between
        0. and 1.  Hint: you can use colormaps from `matplotlib.cm`.

    Returns
    -------
    PNG formatted byte string

    """
    if colormap is None:
        def colormap(x):
            return (x, x, x, 1)

    arr = np.atleast_3d(data)
    height, width, nblayers = arr.shape

    if nblayers not in [1, 3, 4]:
        raise ValueError('Data must be NxM (mono), '
                         'NxMx3 (RGB), or NxMx4 (RGBA)')
    assert arr.shape == (height, width, nblayers)

    if nblayers == 1:
        arr = np.array(list(map(colormap, arr.ravel())))
        nblayers = arr.shape[1]
        if nblayers not in [3, 4]:
            raise ValueError('colormap must provide colors of r'
                             'length 3 (RGB) or 4 (RGBA)')
        arr = arr.reshape((height, width, nblayers))
    assert arr.shape == (height, width, nblayers)

    if nblayers == 3:
        arr = np.concatenate((arr, np.ones((height, width, 1))), axis=2)
        nblayers = 4
    assert arr.shape == (height, width, nblayers)
    assert nblayers == 4

    # Normalize to uint8 if it isn't already.
    if arr.dtype != 'uint8':
        with np.errstate(divide='ignore', invalid='ignore'):
            arr = arr * 255./arr.max(axis=(0, 1)).reshape((1, 1, 4))
            arr[~np.isfinite(arr)] = 0
        arr = arr.astype('uint8')

    # Eventually flip the image.
    if origin == 'lower':
        arr = arr[::-1, :, :]

    # Transform the array to bytes.
    raw_data = b''.join([b'\x00' + arr[i, :, :].tobytes()
                         for i in range(height)])

    def png_pack(png_tag, data):
        chunk_head = png_tag + data
        return (struct.pack('!I', len(data)) +
                chunk_head +
                struct.pack('!I', 0xFFFFFFFF & zlib.crc32(chunk_head)))

    return b''.join([
        b'\x89PNG\r\n\x1a\n',
        png_pack(b'IHDR', struct.pack('!2I5B', width, height, 8, 6, 0, 0, 0)),
        png_pack(b'IDAT', zlib.compress(raw_data, 9)),
        png_pack(b'IEND', b'')])


def mercator_transform(data, lat_bounds, origin='upper', height_out=None):
    """
    Transforms an image computed in (longitude,latitude) coordinates into
    the a Mercator projection image.

    Parameters
    ----------

    data: numpy array or equivalent list-like object.
        Must be NxM (mono), NxMx3 (RGB) or NxMx4 (RGBA)

    lat_bounds : length 2 tuple
        Minimal and maximal value of the latitude of the image.
        Bounds must be between -85.051128779806589 and 85.051128779806589
        otherwise they will be clipped to that values.

    origin : ['upper' | 'lower'], optional, default 'upper'
        Place the [0,0] index of the array in the upper left or lower left
        corner of the axes.

    height_out : int, default None
        The expected height of the output.
        If None, the height of the input is used.

    See https://en.wikipedia.org/wiki/Web_Mercator for more details.

    """
    import numpy as np

    def mercator(x):
        return np.arcsinh(np.tan(x*np.pi/180.))*180./np.pi

    array = np.atleast_3d(data).copy()
    height, width, nblayers = array.shape

    lat_min = max(lat_bounds[0], -85.051128779806589)
    lat_max = min(lat_bounds[1], 85.051128779806589)
    if height_out is None:
        height_out = height

    # Eventually flip the image
    if origin == 'upper':
        array = array[::-1, :, :]

    lats = (lat_min + np.linspace(0.5/height, 1.-0.5/height, height) *
            (lat_max-lat_min))
    latslats = (mercator(lat_min) +
                np.linspace(0.5/height_out, 1.-0.5/height_out, height_out) *
                (mercator(lat_max)-mercator(lat_min)))

    out = np.zeros((height_out, width, nblayers))
    for i in range(width):
        for j in range(nblayers):
            out[:, i, j] = np.interp(latslats, mercator(lats),  array[:, i, j])

    # Eventually flip the image.
    if origin == 'upper':
        out = out[::-1, :, :]
    return out


def none_min(x, y):
    if x is None:
        return y
    elif y is None:
        return x
    else:
        return min(x, y)


def none_max(x, y):
    if x is None:
        return y
    elif y is None:
        return x
    else:
        return max(x, y)


def iter_coords(obj):
    """
    Returns all the coordinate tuples from a geometry or feature.

    """
    if isinstance(obj, (tuple, list)):
        coords = obj
    elif 'features' in obj:
        coords = [geom['geometry']['coordinates'] for geom in obj['features']]
    elif 'geometry' in obj:
        coords = obj['geometry']['coordinates']
    else:
        coords = obj.get('coordinates', obj)
    for coord in coords:
        if isinstance(coord, (float, int)):
            yield tuple(coords)
            break
        else:
            for f in iter_coords(coord):
                yield f


def _locations_mirror(x):
    """
    Mirrors the points in a list-of-list-of-...-of-list-of-points.
    For example:
    >>> _locations_mirror([[[1, 2], [3, 4]], [5, 6], [7, 8]])
    [[[2, 1], [4, 3]], [6, 5], [8, 7]]

    """
    if hasattr(x, '__iter__'):
        if hasattr(x[0], '__iter__'):
            return list(map(_locations_mirror, x))
        else:
            return list(x[::-1])
    else:
        return x


def get_bounds(locations, lonlat=False):
    """
    Computes the bounds of the object in the form
    [[lat_min, lon_min], [lat_max, lon_max]]

    """
    bounds = [[None, None], [None, None]]
    for point in iter_coords(locations):
        bounds = [
            [
                none_min(bounds[0][0], point[0]),
                none_min(bounds[0][1], point[1]),
            ],
            [
                none_max(bounds[1][0], point[0]),
                none_max(bounds[1][1], point[1]),
            ],
        ]
    if lonlat:
        bounds = _locations_mirror(bounds)
    return bounds


def camelize(key):
    """Convert a python_style_variable_name to lowerCamelCase.

    Examples
    --------
    >>> camelize('variable_name')
    'variableName'
    >>> camelize('variableName')
    'variableName'
    """
    return ''.join(x.capitalize() if i > 0 else x
                   for i, x in enumerate(key.split('_')))


def _parse_size(value):
    try:
        if isinstance(value, (int, float)):
            value_type = 'px'
            value = float(value)
            assert value > 0
        else:
            value_type = '%'
            value = float(value.strip('%'))
            assert 0 <= value <= 100
    except Exception:
        msg = 'Cannot parse value {!r} as {!r}'.format
        raise ValueError(msg(value, value_type))
    return value, value_type


def iter_points(x):
    """Iterates over a list representing a feature, and returns a list of points,
    whatever the shape of the array (Point, MultiPolyline, etc).
    """
    if not isinstance(x, (list, tuple)):
        raise ValueError('List/tuple type expected. Got {!r}.'.format(x))
    if len(x):
        if isinstance(x[0], (list, tuple)):
            out = []
            for y in x:
                out += iter_points(y)
            return out
        else:
            return [x]
    else:
        return []<|MERGE_RESOLUTION|>--- conflicted
+++ resolved
@@ -11,16 +11,7 @@
 import numpy as np
 
 from six import binary_type, text_type
-<<<<<<< HEAD
-
-
-try:
-    from urllib.parse import uses_relative, uses_netloc, uses_params, urlparse
-except ImportError:
-    from urlparse import uses_relative, uses_netloc, uses_params, urlparse
-=======
 from six.moves.urllib.parse import urlparse, uses_netloc, uses_params, uses_relative
->>>>>>> 62f20193
 
 
 _VALID_URLS = set(uses_relative + uses_netloc + uses_params)
@@ -207,6 +198,17 @@
         png_pack(b'IEND', b'')])
 
 
+def get_parent_map(element):
+    """Return the first `Map` object found in the line of parents of the element."""
+    if not hasattr(element, '_parent'):
+        raise ValueError("This object does not have a parent folium Map.")
+    parent = element._parent
+    if isinstance(parent, folium.Map):
+        return parent.get_name()
+    else:
+        return get_parent_map(parent)
+
+
 def mercator_transform(data, lat_bounds, origin='upper', height_out=None):
     """
     Transforms an image computed in (longitude,latitude) coordinates into
