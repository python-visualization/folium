--- conflicted
+++ resolved
@@ -32,31 +32,7 @@
         Whether the layer will be shown on opening (only for overlays).
 
     """
-<<<<<<< HEAD
     _template = Template(u"""
-=======
-    def __init__(self, data, styledict, name=None, overlay=True, control=True,
-                 show=True):
-        super(TimeSliderChoropleth, self).__init__(data, name=name,
-                                                   overlay=overlay,
-                                                   control=control, show=show)
-        if not isinstance(styledict, dict):
-            raise ValueError('styledict must be a dictionary, got {!r}'.format(styledict))  # noqa
-        for val in styledict.values():
-            if not isinstance(val, dict):
-                raise ValueError('Each item in styledict must be a dictionary, got {!r}'.format(val))  # noqa
-
-        # Make set of timestamps.
-        timestamps = set()
-        for feature in styledict.values():
-            timestamps.update(set(feature.keys()))
-        timestamps = sorted(list(timestamps))
-
-        self.timestamps = json.dumps(timestamps)
-        self.styledict = json.dumps(styledict, sort_keys=True, indent=2)
-
-        self._template = Template(u"""
->>>>>>> 4bdcb85f
             {% macro script(this, kwargs) %}
 
                 var timestamps = {{ this.timestamps }};
@@ -164,13 +140,16 @@
             {% endmacro %}
             """)
 
-    def __init__(self, data, styledict, name=None, overlay=True, control=True, **kwargs):
-        super(TimeSliderChoropleth, self).__init__(data, name=name, overlay=overlay, control=control)
+    def __init__(self, data, styledict, name=None, overlay=True, control=True,
+                 show=True):
+        super(TimeSliderChoropleth, self).__init__(data, name=name,
+                                                   overlay=overlay,
+                                                   control=control, show=show)
         if not isinstance(styledict, dict):
-            raise ValueError('styledict must be a dictionary, got {!r}'.format(styledict))
+            raise ValueError('styledict must be a dictionary, got {!r}'.format(styledict))  # noqa
         for val in styledict.values():
             if not isinstance(val, dict):
-                raise ValueError('Each item in styledict must be a dictionary, got {!r}'.format(val))
+                raise ValueError('Each item in styledict must be a dictionary, got {!r}'.format(val))  # noqa
 
         # Make set of timestamps.
         timestamps = set()
@@ -181,6 +160,7 @@
         self.timestamps = json.dumps(timestamps)
         self.styledict = json.dumps(styledict, sort_keys=True, indent=2)
 
+
     def render(self, **kwargs):
         super(TimeSliderChoropleth, self).render(**kwargs)
         figure = self.get_root()
