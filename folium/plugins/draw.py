# -*- coding: utf-8 -*-

from branca.element import CssLink, Element, Figure, JavascriptLink, MacroElement

from jinja2 import Template

_default_js = [
    ('leaflet_draw_js',
     'https://cdnjs.cloudflare.com/ajax/libs/leaflet.draw/1.0.2/leaflet.draw.js')
    ]

_default_css = [
    ('leaflet_draw_css',
     'https://cdnjs.cloudflare.com/ajax/libs/leaflet.draw/1.0.2/leaflet.draw.css')
    ]

<<<<<<< HEAD
_export_style = """
=======
export_style = """
>>>>>>> 7b73b699
    <style>
        #export {
            position: absolute;
            top: 90px;
            right: 10px;
            z-index: 999;
            background: white;
            color: black;
            padding: 6px;
            border-radius: 4px;
            font-family: 'Helvetica Neue';
            cursor: pointer;
            font-size: 12px;
            text-decoration: none;  
        }
    </style>
"""


class Draw(MacroElement):
    """
    Vector drawing and editing plugin for Leaflet.

    Parameters
    ----------
    export : bool, default False
        Add a small button that exports the drawn shapes as a geojson file.
    filename : string, default 'data.geojson'
        Name of geojson file
    position : {'topleft', 'toprigth', 'bottomleft', 'bottomright'}
        Position of control.
        See https://leafletjs.com/reference-1.6.0.html#control
    draw_options : dict, optional
        The options used to configure the draw toolbar. See
        http://leaflet.github.io/Leaflet.draw/docs/leaflet-draw-latest.html#drawoptions
    edit_options : dict, optional
        The options used to configure the edit toolbar. See
        https://leaflet.github.io/Leaflet.draw/docs/leaflet-draw-latest.html#editpolyoptions

    Examples
    --------
    >>> m = folium.Map()
    >>> Draw(
    ...     export=True,
    ...     filename='my_data.geojson',
    ...     position='topleft',
    ...     draw_options={'polyline': {'allowIntersection': False}},
    ...     edit_options={'poly': {'allowIntersection': False}}
    ... ).add_to(m)

    For more info please check
    https://leaflet.github.io/Leaflet.draw/docs/leaflet-draw-latest.html

    """
    _template = Template(u"""
        {% macro script(this, kwargs) %}
            var options = {
              position: {{ this.position|tojson }},
              draw: {{ this.draw_options|tojson }},
              edit: {{ this.edit_options|tojson }},
            }
            // FeatureGroup is to store editable layers.
            var drawnItems = new L.featureGroup().addTo(
                {{ this._parent.get_name() }}
            );
            options.edit.featureGroup = drawnItems;
            var {{ this.get_name() }} = new L.Control.Draw(
                options
            ).addTo( {{this._parent.get_name()}} );
            {{ this._parent.get_name() }}.on(L.Draw.Event.CREATED, function(e) {
                var layer = e.layer,
                    type = e.layerType;
                var coords = JSON.stringify(layer.toGeoJSON());
                layer.on('click', function() {
                    alert(coords);
                    console.log(coords);
                });
                drawnItems.addLayer(layer);
             });
            {{ this._parent.get_name() }}.on('draw:created', function(e) {
                drawnItems.addLayer(e.layer);
            });
            {% if this.export %}
            document.getElementById('export').onclick = function(e) {
                var data = drawnItems.toGeoJSON();
                var convertedData = 'text/json;charset=utf-8,'
                    + encodeURIComponent(JSON.stringify(data));
                document.getElementById('export').setAttribute(
                    'href', 'data:' + convertedData
                );
                document.getElementById('export').setAttribute(
                    'download', {{ this.filename|tojson }}
                );
            }
            {% endif %}
        {% endmacro %}
        """)

    def __init__(self, export=False, filename='data.geojson',
                 position='topleft', draw_options=None, edit_options=None):
        super(Draw, self).__init__()
        self._name = 'DrawControl'
        self.export = export
        self.filename = filename
        self.position = position
        self.draw_options = draw_options or {}
        self.edit_options = edit_options or {}

    def render(self, **kwargs):
        super(Draw, self).render(**kwargs)

        figure = self.get_root()
        assert isinstance(figure, Figure), ('You cannot render this Element '
                                            'if it is not in a Figure.')

        # Import Javascripts
        for name, url in _default_js:
            figure.header.add_child(JavascriptLink(url), name=name)

        # Import Css
        for name, url in _default_css:
            figure.header.add_child(CssLink(url), name=name)

        export_button = """<a href='#' id='export'>Export</a>"""
        if self.export:
            figure.header.add_child(Element(_export_style), name='export')
            figure.html.add_child(Element(export_button), name='export_button')<|MERGE_RESOLUTION|>--- conflicted
+++ resolved
@@ -14,11 +14,7 @@
      'https://cdnjs.cloudflare.com/ajax/libs/leaflet.draw/1.0.2/leaflet.draw.css')
     ]
 
-<<<<<<< HEAD
 _export_style = """
-=======
-export_style = """
->>>>>>> 7b73b699
     <style>
         #export {
             position: absolute;
@@ -32,7 +28,7 @@
             font-family: 'Helvetica Neue';
             cursor: pointer;
             font-size: 12px;
-            text-decoration: none;  
+            text-decoration: none;
         }
     </style>
 """
