--- conflicted
+++ resolved
@@ -39,7 +39,11 @@
                 var {{this.get_name()}} = L.boatMarker(
                     [{{this.location[0]}},{{this.location[1]}}],
                     {{this.kwargs}}).addTo({{this._parent.get_name()}});
+                {% if this.wind_heading is not none -%}
                 {{this.get_name()}}.setHeadingWind({{this.heading}}, {{this.wind_speed}}, {{this.wind_heading}});
+                {% else -%}
+                {{this.get_name()}}.setHeading({{this.heading}});
+                {% endif -%}
             {% endmacro %}
             """)  # noqa
 
@@ -56,22 +60,6 @@
         self.wind_speed = wind_speed
         self.kwargs = json.dumps(kwargs)
 
-<<<<<<< HEAD
-        self._template = Template(u"""
-            {% macro script(this, kwargs) %}
-                var {{this.get_name()}} = L.boatMarker(
-                    [{{this.location[0]}},{{this.location[1]}}],
-                    {{this.kwargs}}).addTo({{this._parent.get_name()}});
-                {% if this.wind_heading is not none -%}
-                {{this.get_name()}}.setHeadingWind({{this.heading}}, {{this.wind_speed}}, {{this.wind_heading}});
-                {% else -%}
-                {{this.get_name()}}.setHeading({{this.heading}});
-                {% endif -%}
-            {% endmacro %}
-            """)  # noqa
-
-=======
->>>>>>> 97ab7e0a
     def render(self, **kwargs):
         super(BoatMarker, self).render(**kwargs)
 
