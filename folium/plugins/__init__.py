# -*- coding: utf-8 -*-

"""
Folium plugins
--------------

Wrap some of the most populat leaflet external plugins.

"""

<<<<<<< HEAD
from .boat_marker import BoatMarker
from .fast_marker_cluster import FastMarkerCluster
from .float_image import FloatImage
from .fullscreen import Fullscreen
from .heat_map import HeatMap
from .heat_map_withtime import HeatMapWithTime
from .image_overlay import ImageOverlay
from .marker_cluster import MarkerCluster
from .polyline_text_path import PolyLineTextPath
from .scroll_zoom_toggler import ScrollZoomToggler
from .terminator import Terminator
from .timestamped_geo_json import TimestampedGeoJson
=======
from __future__ import (absolute_import, division, print_function)

from folium.plugins.boat_marker import BoatMarker
from folium.plugins.fast_marker_cluster import FastMarkerCluster
from folium.plugins.float_image import FloatImage
from folium.plugins.fullscreen import Fullscreen
from folium.plugins.heat_map import HeatMap
from folium.plugins.image_overlay import ImageOverlay
from folium.plugins.marker_cluster import MarkerCluster
from folium.plugins.measure_control import MeasureControl
from folium.plugins.polyline_text_path import PolyLineTextPath
from folium.plugins.scroll_zoom_toggler import ScrollZoomToggler
from folium.plugins.terminator import Terminator
from folium.plugins.timestamped_geo_json import TimestampedGeoJson
from folium.plugins.timestamped_wmstilelayer import TimestampedWmsTileLayers
>>>>>>> 87c101e5

__all__ = [
    'BoatMarker',
    'FastMarkerCluster',
    'FloatImage',
    'Fullscreen',
    'HeatMap',
    'ImageOverlay',
    'MarkerCluster',
    'MeasureControl',
    'PolyLineTextPath',
<<<<<<< HEAD
    'FloatImage',
    'HeatMapWithTime'
=======
    'ScrollZoomToggler',
    'Terminator',
    'TimestampedGeoJson',
    'TimestampedWmsTileLayers'
>>>>>>> 87c101e5
    ]<|MERGE_RESOLUTION|>--- conflicted
+++ resolved
@@ -8,20 +8,6 @@
 
 """
 
-<<<<<<< HEAD
-from .boat_marker import BoatMarker
-from .fast_marker_cluster import FastMarkerCluster
-from .float_image import FloatImage
-from .fullscreen import Fullscreen
-from .heat_map import HeatMap
-from .heat_map_withtime import HeatMapWithTime
-from .image_overlay import ImageOverlay
-from .marker_cluster import MarkerCluster
-from .polyline_text_path import PolyLineTextPath
-from .scroll_zoom_toggler import ScrollZoomToggler
-from .terminator import Terminator
-from .timestamped_geo_json import TimestampedGeoJson
-=======
 from __future__ import (absolute_import, division, print_function)
 
 from folium.plugins.boat_marker import BoatMarker
@@ -29,6 +15,7 @@
 from folium.plugins.float_image import FloatImage
 from folium.plugins.fullscreen import Fullscreen
 from folium.plugins.heat_map import HeatMap
+from folium.plugins.heat_map_withtime import HeatMapWithTime
 from folium.plugins.image_overlay import ImageOverlay
 from folium.plugins.marker_cluster import MarkerCluster
 from folium.plugins.measure_control import MeasureControl
@@ -37,7 +24,6 @@
 from folium.plugins.terminator import Terminator
 from folium.plugins.timestamped_geo_json import TimestampedGeoJson
 from folium.plugins.timestamped_wmstilelayer import TimestampedWmsTileLayers
->>>>>>> 87c101e5
 
 __all__ = [
     'BoatMarker',
@@ -45,17 +31,13 @@
     'FloatImage',
     'Fullscreen',
     'HeatMap',
+    'HeatMapWithTime',
     'ImageOverlay',
     'MarkerCluster',
     'MeasureControl',
     'PolyLineTextPath',
-<<<<<<< HEAD
-    'FloatImage',
-    'HeatMapWithTime'
-=======
     'ScrollZoomToggler',
     'Terminator',
     'TimestampedGeoJson',
     'TimestampedWmsTileLayers'
->>>>>>> 87c101e5
     ]