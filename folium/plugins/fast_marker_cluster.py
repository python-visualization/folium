# -*- coding: utf-8 -*-

from __future__ import (absolute_import, division, print_function)

from folium.plugins.marker_cluster import MarkerCluster
from folium.utilities import _validate_coordinates

from jinja2 import Template


class FastMarkerCluster(MarkerCluster):
    """
    Add marker clusters to a map using in-browser rendering.
    Using FastMarkerCluster it is possible to render 000's of
    points far quicker than the MarkerCluster class.

    Be aware that the FastMarkerCluster class passes an empty
    list to the parent class' __init__ method during initialisation.
    This means that the add_child method is never called, and
    no reference to any marker data are retained. Methods such
    as get_bounds() are therefore not available when using it.

    Parameters
    ----------
    data: list
        List of list of shape [[], []]. Data points should be of
        the form [[lat, lng]].
    callback: string, default None
        A string representation of a valid Javascript function
        that will be passed a lat, lon coordinate pair. See the
        FasterMarkerCluster for an example of a custom callback.
    name : string, default None
        The name of the Layer, as it will appear in LayerControls.
    overlay : bool, default True
        Adds the layer as an optional overlay (True) or the base layer (False).
    control : bool, default True
        Whether the Layer will be included in LayerControls.
    show: bool, default True
        Whether the layer will be shown on opening (only for overlays).

    """
<<<<<<< HEAD
    _template = Template(u"""
            {% macro script(this, kwargs) %}
            {{this._callback}}

            (function(){
                var data = {{this._data}};
                var map = {{this._parent.get_name()}};
                var cluster = L.markerClusterGroup();

                for (var i = 0; i < data.length; i++) {
                    var row = data[i];
                    var marker = callback(row);
                    marker.addTo(cluster);
                }

                cluster.addTo(map);
            })();
            {% endmacro %}""")

    def __init__(self, data, callback=None):
        super(FastMarkerCluster, self).__init__([])
=======
    def __init__(self, data, callback=None,
                 name=None, overlay=True, control=True, show=True):
        super(FastMarkerCluster, self).__init__(name=name, overlay=overlay,
                                                control=control, show=show)
>>>>>>> 4bdcb85f
        self._name = 'FastMarkerCluster'
        self._data = _validate_coordinates(data)

        if callback is None:
            self._callback = ('var callback;\n' +
                              'callback = function (row) {\n' +
                              '\tvar icon, marker;\n' +
                              '\t// Returns a L.marker object\n' +
                              '\ticon = L.AwesomeMarkers.icon();\n' +
                              '\tmarker = L.marker(new L.LatLng(row[0], ' +
                              'row[1]));\n' +
                              '\tmarker.setIcon(icon);\n' +
                              '\treturn marker;\n' +
                              '};')
        else:
            self._callback = 'var callback = {};'.format(callback)<|MERGE_RESOLUTION|>--- conflicted
+++ resolved
@@ -39,7 +39,6 @@
         Whether the layer will be shown on opening (only for overlays).
 
     """
-<<<<<<< HEAD
     _template = Template(u"""
             {% macro script(this, kwargs) %}
             {{this._callback}}
@@ -59,14 +58,10 @@
             })();
             {% endmacro %}""")
 
-    def __init__(self, data, callback=None):
-        super(FastMarkerCluster, self).__init__([])
-=======
     def __init__(self, data, callback=None,
                  name=None, overlay=True, control=True, show=True):
         super(FastMarkerCluster, self).__init__(name=name, overlay=overlay,
                                                 control=control, show=show)
->>>>>>> 4bdcb85f
         self._name = 'FastMarkerCluster'
         self._data = _validate_coordinates(data)
 
