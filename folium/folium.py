"""
Make beautiful, interactive maps with Python and Leaflet.js

"""

import time
import warnings

from branca.element import Element, Figure, MacroElement

from folium.elements import JSCSSMixin
from folium.map import FitBounds
from folium.raster_layers import TileLayer
from folium.utilities import (
    _parse_size,
    parse_options,
    temp_html_filepath,
    validate_location,
)

from jinja2 import Environment, PackageLoader, Template

ENV = Environment(loader=PackageLoader('folium', 'templates'))


_default_js = [
    ('leaflet',
     'https://cdn.jsdelivr.net/npm/leaflet@1.6.0/dist/leaflet.js'),
    ('jquery',
     'https://code.jquery.com/jquery-1.12.4.min.js'),
    ('bootstrap',
     'https://maxcdn.bootstrapcdn.com/bootstrap/3.2.0/js/bootstrap.min.js'),
    ('awesome_markers',
     'https://cdnjs.cloudflare.com/ajax/libs/Leaflet.awesome-markers/2.0.2/leaflet.awesome-markers.js'),  # noqa
    ]

_default_css = [
    ('leaflet_css',
     'https://cdn.jsdelivr.net/npm/leaflet@1.6.0/dist/leaflet.css'),
    ('bootstrap_css',
     'https://maxcdn.bootstrapcdn.com/bootstrap/3.2.0/css/bootstrap.min.css'),
    ('bootstrap_theme_css',
     'https://maxcdn.bootstrapcdn.com/bootstrap/3.2.0/css/bootstrap-theme.min.css'),  # noqa
    ('awesome_markers_font_css',
     'https://cdn.jsdelivr.net/npm/@fortawesome/fontawesome-free@6.2.0/css/all.min.css'),  # noqa
    ('awesome_markers_css',
     'https://cdnjs.cloudflare.com/ajax/libs/Leaflet.awesome-markers/2.0.2/leaflet.awesome-markers.css'),  # noqa
    ('awesome_rotate_css',
     'https://cdn.jsdelivr.net/gh/python-visualization/folium/folium/templates/leaflet.awesome.rotate.min.css'),  # noqa
    ]


class GlobalSwitches(Element):

    _template = Template("""
        <script>
            L_NO_TOUCH = {{ this.no_touch |tojson}};
            L_DISABLE_3D = {{ this.disable_3d|tojson }};
        </script>
    """)

    def __init__(self, no_touch=False, disable_3d=False):
        super(GlobalSwitches, self).__init__()
        self._name = 'GlobalSwitches'
        self.no_touch = no_touch
        self.disable_3d = disable_3d


class Map(JSCSSMixin, MacroElement):
    """Create a Map with Folium and Leaflet.js

    Generate a base map of given width and height with either default
    tilesets or a custom tileset URL. The following tilesets are built-in
    to Folium. Pass any of the following to the "tiles" keyword:

        - "OpenStreetMap"
        - "Mapbox Bright" (Limited levels of zoom for free tiles)
        - "Mapbox Control Room" (Limited levels of zoom for free tiles)
        - "Stamen" (Terrain, Toner, and Watercolor)
        - "Cloudmade" (Must pass API key)
        - "Mapbox" (Must pass API key)
        - "CartoDB" (positron and dark_matter)

    You can pass a custom tileset to Folium by passing a
    :class:`xyzservices.TileProvider` or a Leaflet-style
    URL to the tiles parameter: ``http://{s}.yourtiles.com/{z}/{x}/{y}.png``.

    You can find a list of free tile providers here:
    ``http://leaflet-extras.github.io/leaflet-providers/preview/``.
    Be sure to check their terms and conditions and to provide attribution
    with the `attr` keyword.

    Parameters
    ----------
    location: tuple or list, default None
        Latitude and Longitude of Map (Northing, Easting).
    width: pixel int or percentage string (default: '100%')
        Width of the map.
    height: pixel int or percentage string (default: '100%')
        Height of the map.
<<<<<<< HEAD
    tiles: str or :class:`xyzservices.TileProvider`, default 'OpenStreetMap'
        Map tileset to use. Can choose from a list of built-in tiles,
        pass a :class:`xyzservices.TileProvider`, pass a custom URL or pass
        `None` to create a map without tiles.
=======
    tiles: str or TileLayer, default 'OpenStreetMap'
        Map tileset to use. Can choose from a list of built-in tiles,
        pass a custom URL, pass a TileLayer object,
        or pass `None` to create a map without tiles.
>>>>>>> bee611ba
        For more advanced tile layer options, use the `TileLayer` class.
    min_zoom: int, default 0
        Minimum allowed zoom level for the tile layer that is created.
    max_zoom: int, default 18
        Maximum allowed zoom level for the tile layer that is created.
    zoom_start: int, default 10
        Initial zoom level for the map.
    attr: string, default None
        Map tile attribution; only required if passing custom tile URL.
    crs : str, default 'EPSG3857'
        Defines coordinate reference systems for projecting geographical points
        into pixel (screen) coordinates and back.
        You can use Leaflet's values :
        * EPSG3857 : The most common CRS for online maps, used by almost all
        free and commercial tile providers. Uses Spherical Mercator projection.
        Set in by default in Map's crs option.
        * EPSG4326 : A common CRS among GIS enthusiasts.
        Uses simple Equirectangular projection.
        * EPSG3395 : Rarely used by some commercial tile providers.
        Uses Elliptical Mercator projection.
        * Simple : A simple CRS that maps longitude and latitude into
        x and y directly. May be used for maps of flat surfaces
        (e.g. game maps). Note that the y axis should still be inverted
        (going from bottom to top).
    control_scale : bool, default False
        Whether to add a control scale on the map.
    prefer_canvas : bool, default False
        Forces Leaflet to use the Canvas back-end (if available) for
        vector layers instead of SVG. This can increase performance
        considerably in some cases (e.g. many thousands of circle
        markers on the map).
    no_touch : bool, default False
        Forces Leaflet to not use touch events even if it detects them.
    disable_3d : bool, default False
        Forces Leaflet to not use hardware-accelerated CSS 3D
        transforms for positioning (which may cause glitches in some
        rare environments) even if they're supported.
    zoom_control : bool, default True
        Display zoom controls on the map.
    **kwargs
        Additional keyword arguments are passed to Leaflets Map class:
        https://leafletjs.com/reference.html#map

    Returns
    -------
    Folium Map Object

    Examples
    --------
    >>> m = folium.Map(location=[45.523, -122.675], width=750, height=500)
    >>> m = folium.Map(location=[45.523, -122.675], tiles='cartodb positron')
    >>> m = folium.Map(
    ...    location=[45.523, -122.675],
    ...    zoom_start=2,
    ...    tiles='https://api.mapbox.com/v4/mapbox.streets/{z}/{x}/{y}.png?access_token=mytoken',
    ...    attr='Mapbox attribution'
    ...)

    """  # noqa
    _template = Template(u"""
        {% macro header(this, kwargs) %}
            <meta name="viewport" content="width=device-width,
                initial-scale=1.0, maximum-scale=1.0, user-scalable=no" />
            <style>
                #{{ this.get_name() }} {
                    position: {{this.position}};
                    width: {{this.width[0]}}{{this.width[1]}};
                    height: {{this.height[0]}}{{this.height[1]}};
                    left: {{this.left[0]}}{{this.left[1]}};
                    top: {{this.top[0]}}{{this.top[1]}};
                }
            </style>
        {% endmacro %}

        {% macro html(this, kwargs) %}
            <div class="folium-map" id={{ this.get_name()|tojson }} ></div>
        {% endmacro %}

        {% macro script(this, kwargs) %}
            var {{ this.get_name() }} = L.map(
                {{ this.get_name()|tojson }},
                {
                    center: {{ this.location|tojson }},
                    crs: L.CRS.{{ this.crs }},
                    {%- for key, value in this.options.items() %}
                    {{ key }}: {{ value|tojson }},
                    {%- endfor %}
                }
            );

            {%- if this.control_scale %}
            L.control.scale().addTo({{ this.get_name() }});
            {%- endif %}

            {% if this.objects_to_stay_in_front %}
            function objects_in_front() {
                {%- for obj in this.objects_to_stay_in_front %}
                    {{ obj.get_name() }}.bringToFront();
                {%- endfor %}
            };
            {{ this.get_name() }}.on("overlayadd", objects_in_front);
            $(document).ready(objects_in_front);
            {%- endif %}

        {% endmacro %}
        """)

    # use the module variables for backwards compatibility
    default_js = _default_js
    default_css = _default_css

    def __init__(
            self,
            location=None,
            width='100%',
            height='100%',
            left='0%',
            top='0%',
            position='relative',
            tiles='OpenStreetMap',
            attr=None,
            min_zoom=0,
            max_zoom=18,
            zoom_start=10,
            min_lat=-90,
            max_lat=90,
            min_lon=-180,
            max_lon=180,
            max_bounds=False,
            crs='EPSG3857',
            control_scale=False,
            prefer_canvas=False,
            no_touch=False,
            disable_3d=False,
            png_enabled=False,
            zoom_control=True,
            **kwargs
    ):
        super(Map, self).__init__()
        self._name = 'Map'
        self._env = ENV
        # Undocumented for now b/c this will be subject to a re-factor soon.
        self._png_image = None
        self.png_enabled = png_enabled

        if location is None:
            # If location is not passed we center and zoom out.
            self.location = [0, 0]
            zoom_start = 1
        else:
            self.location = validate_location(location)

        Figure().add_child(self)

        # Map Size Parameters.
        self.width = _parse_size(width)
        self.height = _parse_size(height)
        self.left = _parse_size(left)
        self.top = _parse_size(top)
        self.position = position

        max_bounds_array = [[min_lat, min_lon], [max_lat, max_lon]] \
            if max_bounds else None

        self.crs = crs
        self.control_scale = control_scale

        self.options = parse_options(
            max_bounds=max_bounds_array,
            zoom=zoom_start,
            zoom_control=zoom_control,
            prefer_canvas=prefer_canvas,
            **kwargs
        )

        self.global_switches = GlobalSwitches(
            no_touch,
            disable_3d
        )

        self.objects_to_stay_in_front = []

        if isinstance(tiles, TileLayer):
            self.add_child(tiles)
        elif tiles:
            tile_layer = TileLayer(tiles=tiles, attr=attr,
                                   min_zoom=min_zoom, max_zoom=max_zoom)
            self.add_child(tile_layer, name=tile_layer.tile_name)

    def _repr_html_(self, **kwargs):
        """Displays the HTML Map in a Jupyter notebook."""
        if self._parent is None:
            self.add_to(Figure())
            out = self._parent._repr_html_(**kwargs)
            self._parent = None
        else:
            out = self._parent._repr_html_(**kwargs)
        return out

    def _to_png(self, delay=3, driver=None):
        """Export the HTML to byte representation of a PNG image.

        Uses selenium to render the HTML and record a PNG. You may need to
        adjust the `delay` time keyword argument if maps render without data or tiles.

        Uses a headless Firefox webdriver by default, though you can provide your own.

        Examples
        --------
        >>> m._to_png()
        >>> m._to_png(time=10)  # Wait 10 seconds between render and snapshot.

        """
        if self._png_image is None:
            if driver is None:
                from selenium import webdriver

                options = webdriver.firefox.options.Options()
                options.add_argument('--headless')
                driver = webdriver.Firefox(options=options)

            html = self.get_root().render()
            with temp_html_filepath(html) as fname:
                # We need the tempfile to avoid JS security issues.
                driver.get('file:///{path}'.format(path=fname))
                driver.maximize_window()
                time.sleep(delay)
                png = driver.get_screenshot_as_png()
                driver.quit()
            self._png_image = png
        return self._png_image

    def _repr_png_(self):
        """Displays the PNG Map in a Jupyter notebook."""
        # The notebook calls all _repr_*_ by default.
        # We don't want that here b/c this one is quite slow.
        if not self.png_enabled:
            return None
        return self._to_png()

    def render(self, **kwargs):
        """Renders the HTML representation of the element."""
        figure = self.get_root()
        assert isinstance(figure, Figure), ('You cannot render this Element '
                                            'if it is not in a Figure.')

        # Set global switches
        figure.header.add_child(self.global_switches, name='global_switches')

        figure.header.add_child(Element(
            '<style>html, body {'
            'width: 100%;'
            'height: 100%;'
            'margin: 0;'
            'padding: 0;'
            '}'
            '</style>'), name='css_style')

        figure.header.add_child(Element(
            '<style>#map {'
            'position:absolute;'
            'top:0;'
            'bottom:0;'
            'right:0;'
            'left:0;'
            '}'
            '</style>'), name='map_style')

        super(Map, self).render(**kwargs)

    def fit_bounds(self, bounds, padding_top_left=None,
                   padding_bottom_right=None, padding=None, max_zoom=None):
        """Fit the map to contain a bounding box with the
        maximum zoom level possible.

        Parameters
        ----------
        bounds: list of (latitude, longitude) points
            Bounding box specified as two points [southwest, northeast]
        padding_top_left: (x, y) point, default None
            Padding in the top left corner. Useful if some elements in
            the corner, such as controls, might obscure objects you're zooming
            to.
        padding_bottom_right: (x, y) point, default None
            Padding in the bottom right corner.
        padding: (x, y) point, default None
            Equivalent to setting both top left and bottom right padding to
            the same value.
        max_zoom: int, default None
            Maximum zoom to be used.

        Examples
        --------
        >>> m.fit_bounds([[52.193636, -2.221575], [52.636878, -1.139759]])

        """
        self.add_child(FitBounds(bounds,
                                 padding_top_left=padding_top_left,
                                 padding_bottom_right=padding_bottom_right,
                                 padding=padding,
                                 max_zoom=max_zoom,
                                 )
                       )

    def choropleth(self, *args, **kwargs):
        """Call the Choropleth class with the same arguments.

        This method may be deleted after a year from now (Nov 2018).
        """
        warnings.warn(
            'The choropleth  method has been deprecated. Instead use the new '
            'Choropleth class, which has the same arguments. See the example '
            'notebook \'GeoJSON_and_choropleth\' for how to do this.',
            FutureWarning
        )
        from folium.features import Choropleth
        self.add_child(Choropleth(*args, **kwargs))

    def keep_in_front(self, *args):
        """Pass one or multiple layers that must stay in front.

        The ordering matters, the last one is put on top.

        Parameters
        ----------
        *args :
            Variable length argument list. Any folium object that counts as an
            overlay. For example FeatureGroup or TileLayer.
            Does not work with markers, for those use z_index_offset.
        """
        for obj in args:
            self.objects_to_stay_in_front.append(obj)<|MERGE_RESOLUTION|>--- conflicted
+++ resolved
@@ -98,17 +98,11 @@
         Width of the map.
     height: pixel int or percentage string (default: '100%')
         Height of the map.
-<<<<<<< HEAD
-    tiles: str or :class:`xyzservices.TileProvider`, default 'OpenStreetMap'
+    tiles: str or TileLayer or :class:`xyzservices.TileProvider`, default 'OpenStreetMap'
         Map tileset to use. Can choose from a list of built-in tiles,
-        pass a :class:`xyzservices.TileProvider`, pass a custom URL or pass
-        `None` to create a map without tiles.
-=======
-    tiles: str or TileLayer, default 'OpenStreetMap'
-        Map tileset to use. Can choose from a list of built-in tiles,
+        pass a :class:`xyzservices.TileProvider`,
         pass a custom URL, pass a TileLayer object,
         or pass `None` to create a map without tiles.
->>>>>>> bee611ba
         For more advanced tile layer options, use the `TileLayer` class.
     min_zoom: int, default 0
         Minimum allowed zoom level for the tile layer that is created.
