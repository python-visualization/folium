--- conflicted
+++ resolved
@@ -281,7 +281,6 @@
     sticky: bool, default False
         True prevents map and other popup clicks from closing.
     """
-<<<<<<< HEAD
     _template = Template(u"""
             var {{this.get_name()}} = L.popup({maxWidth: '{{this.max_width}}'
             {% if this.show or this.sticky %}, autoClose: false{% endif %}
@@ -298,9 +297,8 @@
                 {{element.render()}}
             {% endfor %}
         """)  # noqa
+
     
-=======
->>>>>>> 5cf16992
     def __init__(self, html=None, parse_html=False, max_width=300, show=False, sticky=False):
         super(Popup, self).__init__()
         self._name = 'Popup'
@@ -323,26 +321,6 @@
         self.show = show
         self.sticky = sticky
 
-<<<<<<< HEAD
-=======
-        self._template = Template(u"""
-            var {{this.get_name()}} = L.popup({maxWidth: '{{this.max_width}}'
-            {% if this.show or this.sticky %}, autoClose: false{% endif %}
-            {% if this.sticky %}, closeOnClick: false{% endif %}});
-
-            {% for name, element in this.html._children.items() %}
-                var {{name}} = $('{{element.render(**kwargs).replace('\\n',' ')}}')[0];
-                {{this.get_name()}}.setContent({{name}});
-            {% endfor %}
-
-            {{this._parent.get_name()}}.bindPopup({{this.get_name()}})
-            {% if this.show %}.openPopup(){% endif %};
-
-            {% for name, element in this.script._children.items() %}
-                {{element.render()}}
-            {% endfor %}
-        """)  # noqa
->>>>>>> 5cf16992
 
     def render(self, **kwargs):
         """Renders the HTML representation of the element."""
